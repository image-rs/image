--- conflicted
+++ resolved
@@ -35,21 +35,13 @@
     ] {
         let mut tiny1 = tiny.clone();
         let timer = Instant::now();
-<<<<<<< HEAD
-        let scaled = tiny.resize_to_fit(32, 32, filter);
-=======
-        tiny1.resize(32, 32, filter);
->>>>>>> ee7c5d97
+        tiny1.resize_to_fit(32, 32, filter);
         println!("Scaled by {} in {}", name, Elapsed::from(&timer));
         let mut output = File::create(format!("up2-{name}.png")).unwrap();
         tiny1.write_to(&mut output, ImageFormat::Png).unwrap();
 
         let timer = Instant::now();
-<<<<<<< HEAD
-        let scaled = tiny.resize_to_fit(48, 48, filter);
-=======
-        tiny.resize(48, 48, filter);
->>>>>>> ee7c5d97
+        tiny.resize_to_fit(48, 48, filter);
         println!("Scaled by {} in {}", name, Elapsed::from(&timer));
         let mut output = File::create(format!("up3-{name}.png")).unwrap();
         tiny.write_to(&mut output, ImageFormat::Png).unwrap();
