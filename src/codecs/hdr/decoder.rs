use num_traits::identities::Zero;
use scoped_threadpool::Pool;
#[cfg(test)]
use std::borrow::Cow;
use std::convert::TryFrom;
use std::io::{self, Cursor, Read, Seek, BufRead};
use std::iter::Iterator;
use std::marker::PhantomData;
use std::{error, fmt, mem};
use std::num::{ParseFloatError, ParseIntError};
use std::path::Path;
use crate::{Primitive, Pixel};

use crate::color::{ColorType, Rgb};
use crate::error::{DecodingError, ImageError, ImageFormatHint, ImageResult, ParameterError, ParameterErrorKind, UnsupportedError, UnsupportedErrorKind};
use crate::image::{self, ImageDecoder, ImageDecoderExt, ImageFormat, Progress};

/// Errors that can occur during decoding and parsing of a HDR image
#[derive(Debug, Clone, PartialEq, Eq)]
enum DecoderError {
    /// HDR's "#?RADIANCE" signature wrong or missing
    RadianceHdrSignatureInvalid,
    /// EOF before end of header
    TruncatedHeader,
    /// EOF instead of image dimensions
    TruncatedDimensions,

    /// A value couldn't be parsed
    UnparsableF32(LineType, ParseFloatError),
    /// A value couldn't be parsed
    UnparsableU32(LineType, ParseIntError),
    /// Not enough numbers in line
    LineTooShort(LineType),

    /// COLORCORR contains too many numbers in strict mode
    ExtraneousColorcorrNumbers,

    /// Dimensions line had too few elements
    DimensionsLineTooShort(usize, usize),
    /// Dimensions line had too many elements
    DimensionsLineTooLong(usize),

    /// The length of a scanline (1) wasn't a match for the specified length (2)
    WrongScanlineLength(usize, usize),
    /// First pixel of a scanline is a run length marker
    FirstPixelRlMarker,
}

impl fmt::Display for DecoderError {
    fn fmt(&self, f: &mut fmt::Formatter<'_>) -> fmt::Result {
        match self {
            DecoderError::RadianceHdrSignatureInvalid =>
                f.write_str("Radiance HDR signature not found"),
            DecoderError::TruncatedHeader =>
                f.write_str("EOF in header"),
            DecoderError::TruncatedDimensions =>
                f.write_str("EOF in dimensions line"),
            DecoderError::UnparsableF32(line, pe) =>
                f.write_fmt(format_args!("Cannot parse {} value as f32: {}", line, pe)),
            DecoderError::UnparsableU32(line, pe) =>
                f.write_fmt(format_args!("Cannot parse {} value as u32: {}", line, pe)),
            DecoderError::LineTooShort(line) =>
                f.write_fmt(format_args!("Not enough numbers in {}", line)),
            DecoderError::ExtraneousColorcorrNumbers =>
                f.write_str("Extra numbers in COLORCORR"),
            DecoderError::DimensionsLineTooShort(elements, expected) =>
                f.write_fmt(format_args!("Dimensions line too short: have {} elements, expected {}", elements, expected)),
            DecoderError::DimensionsLineTooLong(expected) =>
                f.write_fmt(format_args!("Dimensions line too long, expected {} elements", expected)),
            DecoderError::WrongScanlineLength(len, expected) =>
                f.write_fmt(format_args!("Wrong length of decoded scanline: got {}, expected {}", len, expected)),
            DecoderError::FirstPixelRlMarker =>
                f.write_str("First pixel of a scanline shouldn't be run length marker"),
        }
    }
}

impl From<DecoderError> for ImageError {
    fn from(e: DecoderError) -> ImageError {
        ImageError::Decoding(DecodingError::new(ImageFormat::Hdr.into(), e))
    }
}

impl error::Error for DecoderError {
    fn source(&self) -> Option<&(dyn error::Error + 'static)> {
        match self {
            DecoderError::UnparsableF32(_, err) => Some(err),
            DecoderError::UnparsableU32(_, err) => Some(err),
            _ => None,
        }
    }
}

/// Lines which contain parsable data that can fail
#[derive(Debug, Copy, Clone, Hash, PartialEq, Eq, PartialOrd, Ord)]
enum LineType {
    Exposure,
    Pixaspect,
    Colorcorr,
    DimensionsHeight,
    DimensionsWidth,
}

impl fmt::Display for LineType {
    fn fmt(&self, f: &mut fmt::Formatter<'_>) -> fmt::Result {
        f.write_str(match self {
            LineType::Exposure => "EXPOSURE",
            LineType::Pixaspect => "PIXASPECT",
            LineType::Colorcorr => "COLORCORR",
            LineType::DimensionsHeight => "height dimension",
            LineType::DimensionsWidth => "width dimension",
        })
    }
}

/// Adapter to conform to ```ImageDecoder``` trait
#[derive(Debug)]
pub struct HdrAdapter<R: Read> {
    inner: Option<HdrDecoder<R>>,
    // data: Option<Vec<u8>>,
    meta: HdrMetadata,
}

impl<R: BufRead> HdrAdapter<R> {
    /// Creates adapter
    pub fn new(r: R) -> ImageResult<HdrAdapter<R>> {
        let decoder = HdrDecoder::new(r)?;
        let meta = decoder.metadata();
        Ok(HdrAdapter {
            inner: Some(decoder),
            meta,
        })
    }

    /// Allows reading old Radiance HDR images
    pub fn new_nonstrict(r: R) -> ImageResult<HdrAdapter<R>> {
        let decoder = HdrDecoder::with_strictness(r, false)?;
        let meta = decoder.metadata();
        Ok(HdrAdapter {
            inner: Some(decoder),
            meta,
        })
    }

    /// Read the actual data of the image, and store it in Self::data.
    fn read_image_data_f32(&mut self, image_bytes: &mut [u8]) -> ImageResult<()> {
        assert_eq!(u64::try_from(image_bytes.len()), Ok(self.total_bytes()));
        let bytes_per_pixel = Rgb::<f32>::COLOR_TYPE.bytes_per_pixel() as usize;

        panic!("dsfowsidjw");

        match self.inner.take() {
            Some(decoder) => {


                decoder.read_image_transform(
                    |index, pix| {
                        let rgb_f32 = pix.to_hdr();
                        let pixel_bytes: &[u8] = bytemuck::cast_slice(rgb_f32.channels());

                        image_bytes[index * bytes_per_pixel .. (index + 1) * bytes_per_pixel]
                            .copy_from_slice(pixel_bytes);
                    },
                )?;

                Ok(())
            }
            None => Err(ImageError::Parameter(
                ParameterError::from_kind(ParameterErrorKind::NoMoreData)
            )),
        }
    }
}

/// Wrapper struct around a `Cursor<Vec<u8>>`
pub struct HdrReader<R>(Cursor<Vec<u8>>, PhantomData<R>);
impl<R> Read for HdrReader<R> {
    fn read(&mut self, buf: &mut [u8]) -> io::Result<usize> {
        self.0.read(buf)
    }

    fn read_to_end(&mut self, buf: &mut Vec<u8>) -> io::Result<usize> {
        if self.0.position() == 0 && buf.is_empty() {
            mem::swap(buf, self.0.get_mut());
            Ok(buf.len())
        } else {
            self.0.read_to_end(buf)
        }
    }
}

impl<'a, R: 'a + BufRead> ImageDecoder<'a> for HdrAdapter<R> {
    type Reader = HdrReader<R>;

    fn dimensions(&self) -> (u32, u32) {
        (self.meta.width, self.meta.height)
    }

    fn color_type(&self) -> ColorType {
        ColorType::Rgb32F
    }

    fn into_reader(self) -> ImageResult<Self::Reader> {
        Ok(HdrReader(Cursor::new(image::decoder_to_vec(self)?), PhantomData))
    }

    fn read_image(mut self, buf: &mut [u8]) -> ImageResult<()> {
        self.read_image_data_f32(buf)
    }
}

impl<'a, R: 'a + BufRead + Seek> ImageDecoderExt<'a> for HdrAdapter<R> {
    fn read_rect_with_progress<F: Fn(Progress)>(
        &mut self,
        x: u32,
        y: u32,
        width: u32,
        height: u32,
        buf: &mut [u8],
        progress_callback: F,
    ) -> ImageResult<()> {
        // TODO if hdr is read scan line by scan line, why does this read everything at once?
        image::load_rect(x, y, width, height, buf, progress_callback, self, |_, _| unreachable!(),
                         |s, buf| s.read_image_data_f32(buf))
    }
}

/// Radiance HDR file signature
pub const SIGNATURE: &[u8] = b"#?RADIANCE";
const SIGNATURE_LENGTH: usize = 10;

/// An Radiance HDR decoder
#[derive(Debug)]
pub struct HdrDecoder<R> {
    reader: R,
    width: u32,
    height: u32,
    meta: HdrMetadata,
}

/// Refer to [wikipedia](https://en.wikipedia.org/wiki/RGBE_image_format)
#[repr(C)]
#[derive(Clone, Copy, Debug, Default, PartialEq, Eq)]
pub struct Rgbe8Pixel {
    /// Color components
    pub c: [u8; 3],
    /// Exponent
    pub e: u8,
}

<<<<<<< HEAD
/// Creates ```RGBE8Pixel``` from components
=======
/// Creates ```Rgbe8Pixel``` from components
>>>>>>> fa82b5e0
pub fn rgbe8(r: u8, g: u8, b: u8, e: u8) -> Rgbe8Pixel {
    Rgbe8Pixel { c: [r, g, b], e }
}

impl Rgbe8Pixel {
    /// Converts ```Rgbe8Pixel``` into ```Rgb<f32>``` linearly
    #[inline]
    pub fn to_hdr(self) -> Rgb<f32> {
        if self.e == 0 {
            Rgb([0.0, 0.0, 0.0])
        } else {
            //            let exp = f32::ldexp(1., self.e as isize - (128 + 8)); // unstable
            let exp = f32::exp2(<f32 as From<_>>::from(self.e) - (128.0 + 8.0));
            Rgb([
                exp * <f32 as From<_>>::from(self.c[0]),
                exp * <f32 as From<_>>::from(self.c[1]),
                exp * <f32 as From<_>>::from(self.c[2]),
            ])
        }
    }

    /// Converts ```Rgbe8Pixel``` into ```Rgb<T>``` with scale=1 and gamma=2.2
    ///
    /// color_ldr = (color_hdr*scale)<sup>gamma</sup>
    ///
    /// # Panic
    ///
    /// Panics when ```T::max_value()``` cannot be represented as f32.
    #[inline]
    pub fn to_ldr<T: Primitive + Zero>(self) -> Rgb<T> {
        self.to_ldr_scale_gamma(1.0, 2.2)
    }

    /// Converts Rgbe8Pixel into Rgb<T> using provided scale and gamma
    ///
    /// color_ldr = (color_hdr*scale)<sup>gamma</sup>
    ///
    /// # Panic
    ///
    /// Panics when T::max_value() cannot be represented as f32.
    /// Panics when scale or gamma is NaN
    #[inline]
    pub fn to_ldr_scale_gamma<T: Primitive + Zero>(self, scale: f32, gamma: f32) -> Rgb<T> {
        let Rgb(data) = self.to_hdr();
        let (r, g, b) = (data[0], data[1], data[2]);
        #[inline]
        fn sg<T: Primitive + Zero>(v: f32, scale: f32, gamma: f32) -> T {
            let t_max = T::max_value();
            // Disassembly shows that t_max_f32 is compiled into constant
            let t_max_f32: f32 = num_traits::NumCast::from(t_max)
                .expect("to_ldr_scale_gamma: maximum value of type is not representable as f32");
            let fv = f32::powf(v * scale, gamma) * t_max_f32 + 0.5;
            if fv < 0.0 {
                T::zero()
            } else if fv > t_max_f32 {
                t_max
            } else {
                num_traits::NumCast::from(fv)
                    .expect("to_ldr_scale_gamma: cannot convert f32 to target type. NaN?")
            }
        }
        Rgb([
            sg(r, scale, gamma),
            sg(g, scale, gamma),
            sg(b, scale, gamma),
        ])
    }
}

impl<R: BufRead> HdrDecoder<R> {
    /// Reads Radiance HDR image header from stream ```r```
    /// if the header is valid, creates HdrDecoder
    /// strict mode is enabled
    pub fn new(reader: R) -> ImageResult<HdrDecoder<R>> {
        HdrDecoder::with_strictness(reader, true)
    }

    /// Reads Radiance HDR image header from stream ```reader```,
    /// if the header is valid, creates ```HdrDecoder```.
    ///
    /// strict enables strict mode
    ///
    /// Warning! Reading wrong file in non-strict mode
    ///   could consume file size worth of memory in the process.
    pub fn with_strictness(mut reader: R, strict: bool) -> ImageResult<HdrDecoder<R>> {
        let mut attributes = HdrMetadata::new();
        
        {
            // scope to make borrowck happy
            let r = &mut reader;
            if strict {
                let mut signature = [0; SIGNATURE_LENGTH];
                r.read_exact(&mut signature)?;
                if signature != SIGNATURE {
                    return Err(DecoderError::RadianceHdrSignatureInvalid.into());
                } // no else
                  // skip signature line ending
                read_line_u8(r)?;
            } else {
                // Old Radiance HDR files (*.pic) don't use signature
                // Let them be parsed in non-strict mode
            }
            // read header data until empty line
            loop {
                match read_line_u8(r)? {
                    None => {
                        // EOF before end of header
                        return Err(DecoderError::TruncatedHeader.into());
                    }
                    Some(line) => {
                        if line.is_empty() {
                            // end of header
                            break;
                        } else if line[0] == b'#' {
                            // line[0] will not panic, line.len() == 0 is false here
                            // skip comments
                            continue;
                        } // no else
                          // process attribute line
                        let line = String::from_utf8_lossy(&line[..]);
                        attributes.update_header_info(&line, strict)?;
                    } // <= Some(line)
                } // match read_line_u8()
            } // loop
        } // scope to end borrow of reader
          // parse dimensions
        let (width, height) = match read_line_u8(&mut reader)? {
            None => {
                // EOF instead of image dimensions
                return Err(DecoderError::TruncatedDimensions.into());
            }
            Some(dimensions) => {
                let dimensions = String::from_utf8_lossy(&dimensions[..]);
                parse_dimensions_line(&dimensions, strict)?
            }
        };

        // color type is always rgb8
        if crate::utils::check_dimension_overflow(width, height, ColorType::Rgb8.bytes_per_pixel()) {
            return Err(ImageError::Unsupported(
                UnsupportedError::from_format_and_kind(
                    ImageFormat::Hdr.into(),
                    UnsupportedErrorKind::GenericFeature(format!(
                        "Image dimensions ({}x{}) are too large",
                        width, height
                    )),
                ),
            ));
        }

        Ok(HdrDecoder {
            reader: reader,

            width,
            height,
            meta: HdrMetadata {
                width,
                height,
                ..attributes
            },
        })
    } // end with_strictness

    /// Returns file metadata. Refer to ```HdrMetadata``` for details.
    pub fn metadata(&self) -> HdrMetadata {
        self.meta.clone()
    }

    /// Consumes decoder and returns a vector of RGBE8 pixels
    pub fn read_image_native(mut self) -> ImageResult<Vec<Rgbe8Pixel>> {
        // Don't read anything if image is empty
        if self.width == 0 || self.height == 0 {
            return Ok(vec![]);
        }
        // expression self.width > 0 && self.height > 0 is true from now to the end of this method
        let pixel_count = self.width as usize * self.height as usize;
        let mut ret = vec![Default::default(); pixel_count];
        for chunk in ret.chunks_mut(self.width as usize) {
            read_scanline(&mut self.reader, chunk)?;
        }
        Ok(ret)
    }

    /// The callback gets a flattened index as the first argument.
    pub fn read_image_transform<F: Send + Sync + FnMut(usize, Rgbe8Pixel)>(
        mut self,
        mut store_rgbe_pixel: F
    ) -> ImageResult<()> {
        if self.width == 0 || self.height == 0 {
            return Ok(());
        }

        let mut rgbe_pixel_line_tmp_buffer = vec![Default::default(); self.width as usize];

        for y_index in 0 .. self.height as usize {
            read_scanline(&mut self.reader, rgbe_pixel_line_tmp_buffer.as_mut())?;
            
            for (x_index, &rgbe_pixel) in rgbe_pixel_line_tmp_buffer.iter().enumerate() {
                store_rgbe_pixel(y_index * self.width as usize + x_index, rgbe_pixel);
            }
        }

        Ok(())
    }

    /// Consumes decoder and returns a vector of Rgb<u8> pixels.
    /// scale = 1, gamma = 2.2
    pub fn read_image_ldr(self) -> ImageResult<Vec<Rgb<u8>>> {
        let mut ret = vec![Rgb([0, 0, 0]); self.width as usize * self.height as usize];
        self.read_image_transform(|index, pix| ret[index] = pix.to_ldr())?;
        Ok(ret)
    }

    /// Consumes decoder and returns a vector of Rgb<f32> pixels.
    pub fn read_image_hdr(self) -> ImageResult<Vec<Rgb<f32>>> {
        let mut ret = vec![Rgb([0.0, 0.0, 0.0]); self.width as usize * self.height as usize];
        self.read_image_transform(|index, pix| ret[index] = pix.to_hdr())?;
        Ok(ret)
    }
}

impl<R: Read> IntoIterator for HdrDecoder<R> {
    type Item = ImageResult<Rgbe8Pixel>;
    type IntoIter = HdrImageDecoderIterator<R>;

    fn into_iter(self) -> Self::IntoIter {
        HdrImageDecoderIterator {
            r: self.reader,
            scanline_cnt: self.height as usize,
            buf: vec![Default::default(); self.width as usize],
            col: 0,
            scanline: 0,
            trouble: true, // make first call to `next()` read scanline
            error_encountered: false,
        }
    }
}

/// Scanline buffered pixel by pixel iterator
pub struct HdrImageDecoderIterator<R: Read> {
    r: R,
    scanline_cnt: usize,
    buf: Vec<Rgbe8Pixel>, // scanline buffer
    col: usize,           // current position in scanline
    scanline: usize,      // current scanline
    trouble: bool,        // optimization, true indicates that we need to check something
    error_encountered: bool,
}

<<<<<<< HEAD
impl<R: BufRead> HdrImageDecoderIterator<R> {
=======
impl<R: Read> HdrImageDecoderIterator<R> {
>>>>>>> fa82b5e0
    // Advances counter to the next pixel
    #[inline]
    fn advance(&mut self) {
        self.col += 1;
        if self.col == self.buf.len() {
            self.col = 0;
            self.scanline += 1;
            self.trouble = true;
        }
    }
}

impl<R: Read> Iterator for HdrImageDecoderIterator<R> {
    type Item = ImageResult<Rgbe8Pixel>;

    fn next(&mut self) -> Option<Self::Item> {
        if !self.trouble {
            let ret = self.buf[self.col];
            self.advance();
            Some(Ok(ret))
        } else {
            // some condition is pending
            if self.buf.is_empty() || self.scanline == self.scanline_cnt {
                // No more pixels
                return None;
            } // no else
            if self.error_encountered {
                self.advance();
                // Error was encountered. Keep producing errors.
                // ImageError can't implement Clone, so just dump some error
                return Some(Err(ImageError::Parameter(
                    ParameterError::from_kind(ParameterErrorKind::FailedAlready)
                )));
            } // no else
            if self.col == 0 {
                // fill scanline buffer
                match read_scanline(&mut self.r, &mut self.buf[..]) {
                    Ok(_) => {
                        // no action required
                    }
                    Err(err) => {
                        self.advance();
                        self.error_encountered = true;
                        self.trouble = true;
                        return Some(Err(err));
                    }
                }
            } // no else
            self.trouble = false;
            let ret = self.buf[0];
            self.advance();
            Some(Ok(ret))
        }
    }

    fn size_hint(&self) -> (usize, Option<usize>) {
        let total_cnt = self.buf.len() * self.scanline_cnt;
        let cur_cnt = self.buf.len() * self.scanline + self.col;
        let remaining = total_cnt - cur_cnt;
        (remaining, Some(remaining))
    }
}

impl<R: Read> ExactSizeIterator for HdrImageDecoderIterator<R> {}

// Precondition: buf.len() > 0
fn read_scanline<R: Read>(r: &mut R, buf: &mut [Rgbe8Pixel]) -> ImageResult<()> {
    assert!(!buf.is_empty());
    let width = buf.len();
    // first 4 bytes in scanline allow to determine compression method
    let fb = read_rgbe(r)?;
    if fb.c[0] == 2 && fb.c[1] == 2 && fb.c[2] < 128 {
        // denormalized pixel value (2,2,<128,_) indicates new per component RLE method
        // decode_component guarantees that offset is within 0 .. width
        // therefore we can skip bounds checking here, but we will not
        decode_component(r, width, |offset, value| buf[offset].c[0] = value)?;
        decode_component(r, width, |offset, value| buf[offset].c[1] = value)?;
        decode_component(r, width, |offset, value| buf[offset].c[2] = value)?;
        decode_component(r, width, |offset, value| buf[offset].e = value)?;
    } else {
        // old RLE method (it was considered old around 1991, should it be here?)
        decode_old_rle(r, fb, buf)?;
    }
    Ok(())
}

#[inline(always)]
fn read_byte<R: Read>(r: &mut R) -> io::Result<u8> {
    let mut buf = [0u8];
    r.read_exact(&mut buf[..])?;
    Ok(buf[0])
}

// Guarantees that first parameter of set_component will be within pos .. pos+width
#[inline]
fn decode_component<R: Read, S: FnMut(usize, u8)>(
    r: &mut R,
    width: usize,
    mut set_component: S,
) -> ImageResult<()> {
    let mut buf = [0; 128];
    let mut pos = 0;
    while pos < width {
        // increment position by a number of decompressed values
        pos += {
            let rl = read_byte(r)?;
            if rl <= 128 {
                // sanity check
                if pos + rl as usize > width {
                    return Err(DecoderError::WrongScanlineLength(pos + rl as usize, width).into());
                }
                // read values
                r.read_exact(&mut buf[0..rl as usize])?;
                for (offset, &value) in buf[0..rl as usize].iter().enumerate() {
                    set_component(pos + offset, value);
                }
                rl as usize
            } else {
                // run
                let rl = rl - 128;
                // sanity check
                if pos + rl as usize > width {
                    return Err(DecoderError::WrongScanlineLength(pos + rl as usize, width).into());
                }
                // fill with same value
                let value = read_byte(r)?;
                for offset in 0..rl as usize {
                    set_component(pos + offset, value);
                }
                rl as usize
            }
        };
    }
    if pos != width {
        return Err(DecoderError::WrongScanlineLength(pos, width).into());
    }
    Ok(())
}

// Decodes scanline, places it into buf
// Precondition: buf.len() > 0
// fb - first 4 bytes of scanline
fn decode_old_rle<R: Read>(
    r: &mut R,
    fb: Rgbe8Pixel,
    buf: &mut [Rgbe8Pixel],
) -> ImageResult<()> {
    assert!(!buf.is_empty());
    let width = buf.len();
    // convenience function.
    // returns run length if pixel is a run length marker
    #[inline]
    fn rl_marker(pix: Rgbe8Pixel) -> Option<usize> {
        if pix.c == [1, 1, 1] {
            Some(pix.e as usize)
        } else {
            None
        }
    }
    // first pixel in scanline should not be run length marker
    // it is error if it is
    if rl_marker(fb).is_some() {
        return Err(DecoderError::FirstPixelRlMarker.into());
    }
    buf[0] = fb; // set first pixel of scanline

    let mut x_off = 1; // current offset from beginning of a scanline
    let mut rl_mult = 1; // current run length multiplier
    let mut prev_pixel = fb;
    while x_off < width {
        let pix = read_rgbe(r)?;
        // it's harder to forget to increase x_off if I write this this way.
        x_off += {
            if let Some(rl) = rl_marker(pix) {
                // rl_mult takes care of consecutive RL markers
                let rl = rl * rl_mult;
                rl_mult *= 256;
                if x_off + rl <= width {
                    // do run
                    for b in &mut buf[x_off..x_off + rl] {
                        *b = prev_pixel;
                    }
                } else {
                    return Err(DecoderError::WrongScanlineLength(x_off + rl, width).into());
                };
                rl // value to increase x_off by
            } else {
                rl_mult = 1; // chain of consecutive RL markers is broken
                prev_pixel = pix;
                buf[x_off] = pix;
                1 // value to increase x_off by
            }
        };
    }
    if x_off != width {
        return Err(DecoderError::WrongScanlineLength(x_off, width).into());
    }
    Ok(())
}

fn read_rgbe<R: Read>(r: &mut R) -> io::Result<Rgbe8Pixel> {
    let mut buf = [0u8; 4];
    r.read_exact(&mut buf[..])?;
    Ok(Rgbe8Pixel {
        c: [buf[0], buf[1], buf[2]],
        e: buf[3],
    })
}

/// Metadata for Radiance HDR image
#[derive(Debug, Clone)]
pub struct HdrMetadata {
    /// Width of decoded image. It could be either scanline length,
    /// or scanline count, depending on image orientation.
    pub width: u32,
    /// Height of decoded image. It depends on orientation too.
    pub height: u32,
    /// Orientation matrix. For standard orientation it is ((1,0),(0,1)) - left to right, top to bottom.
    /// First pair tells how resulting pixel coordinates change along a scanline.
    /// Second pair tells how they change from one scanline to the next.
    pub orientation: ((i8, i8), (i8, i8)),
    /// Divide color values by exposure to get to get physical radiance in
    /// watts/steradian/m<sup>2</sup>
    ///
    /// Image may not contain physical data, even if this field is set.
    pub exposure: Option<f32>,
    /// Divide color values by corresponding tuple member (r, g, b) to get to get physical radiance
    /// in watts/steradian/m<sup>2</sup>
    ///
    /// Image may not contain physical data, even if this field is set.
    pub color_correction: Option<(f32, f32, f32)>,
    /// Pixel height divided by pixel width
    pub pixel_aspect_ratio: Option<f32>,
    /// All lines contained in image header are put here. Ordering of lines is preserved.
    /// Lines in the form "key=value" are represented as ("key", "value").
    /// All other lines are ("", "line")
    pub custom_attributes: Vec<(String, String)>,
}

impl HdrMetadata {
    fn new() -> HdrMetadata {
        HdrMetadata {
            width: 0,
            height: 0,
            orientation: ((1, 0), (0, 1)),
            exposure: None,
            color_correction: None,
            pixel_aspect_ratio: None,
            custom_attributes: vec![],
        }
    }

    // Updates header info, in strict mode returns error for malformed lines (no '=' separator)
    // unknown attributes are skipped
    fn update_header_info(&mut self, line: &str, strict: bool) -> ImageResult<()> {
        // split line at first '='
        // old Radiance HDR files (*.pic) feature tabs in key, so                vvv trim
        let maybe_key_value = split_at_first(line, "=").map(|(key, value)| (key.trim(), value));
        // save all header lines in custom_attributes
        match maybe_key_value {
            Some((key, val)) => self
                .custom_attributes
                .push((key.to_owned(), val.to_owned())),
            None => self.custom_attributes.push(("".into(), line.to_owned())),
        }
        // parse known attributes
        match maybe_key_value {
            Some(("FORMAT", val)) => {
                if val.trim() != "32-bit_rle_rgbe" {
                    // XYZE isn't supported yet
                    return Err(ImageError::Unsupported(UnsupportedError::from_format_and_kind(
                        ImageFormat::Hdr.into(),
                        UnsupportedErrorKind::Format(ImageFormatHint::Name(limit_string_len(val, 20)))
                    )));
                }
            }
            Some(("EXPOSURE", val)) => {
                match val.trim().parse::<f32>() {
                    Ok(v) => {
                        self.exposure = Some(self.exposure.unwrap_or(1.0) * v); // all encountered exposure values should be multiplied
                    }
                    Err(parse_error) => {
                        if strict {
                            return Err(DecoderError::UnparsableF32(LineType::Exposure, parse_error).into());
                        } // no else, skip this line in non-strict mode
                    }
                };
            }
            Some(("PIXASPECT", val)) => {
                match val.trim().parse::<f32>() {
                    Ok(v) => {
                        self.pixel_aspect_ratio = Some(self.pixel_aspect_ratio.unwrap_or(1.0) * v);
                        // all encountered exposure values should be multiplied
                    }
                    Err(parse_error) => {
                        if strict {
                            return Err(DecoderError::UnparsableF32(LineType::Pixaspect, parse_error).into());
                        } // no else, skip this line in non-strict mode
                    }
                };
            }
            Some(("COLORCORR", val)) => {
                let mut rgbcorr = [1.0, 1.0, 1.0];
                match parse_space_separated_f32(val, &mut rgbcorr, LineType::Colorcorr) {
                    Ok(extra_numbers) => {
                        if strict && extra_numbers {
                            return Err(DecoderError::ExtraneousColorcorrNumbers.into());
                        } // no else, just ignore extra numbers
                        let (rc, gc, bc) = self.color_correction.unwrap_or((1.0, 1.0, 1.0));
                        self.color_correction =
                            Some((rc * rgbcorr[0], gc * rgbcorr[1], bc * rgbcorr[2]));
                    }
                    Err(err) => {
                        if strict {
                            return Err(err);
                        } // no else, skip malformed line in non-strict mode
                    }
                }
            }
            None => {
                // old Radiance HDR files (*.pic) contain commands in a header
                // just skip them
            }
            _ => {
                // skip unknown attribute
            }
        } // match attributes
        Ok(())
    }
}

fn parse_space_separated_f32(line: &str, vals: &mut [f32], line_tp: LineType) -> ImageResult<bool> {
    let mut nums = line.split_whitespace();
    for val in vals.iter_mut() {
        if let Some(num) = nums.next() {
            match num.parse::<f32>() {
                Ok(v) => *val = v,
                Err(err) => return Err(DecoderError::UnparsableF32(line_tp, err).into()),
            }
        } else {
            // not enough numbers in line
            return Err(DecoderError::LineTooShort(line_tp).into());
        }
    }
    Ok(nums.next().is_some())
}

// Parses dimension line "-Y height +X width"
// returns (width, height) or error
fn parse_dimensions_line(line: &str, strict: bool) -> ImageResult<(u32, u32)> {
    const DIMENSIONS_COUNT: usize = 4;

    let mut dim_parts = line.split_whitespace();
    let c1_tag = dim_parts.next().ok_or(DecoderError::DimensionsLineTooShort(0, DIMENSIONS_COUNT))?;
    let c1_str = dim_parts.next().ok_or(DecoderError::DimensionsLineTooShort(1, DIMENSIONS_COUNT))?;
    let c2_tag = dim_parts.next().ok_or(DecoderError::DimensionsLineTooShort(2, DIMENSIONS_COUNT))?;
    let c2_str = dim_parts.next().ok_or(DecoderError::DimensionsLineTooShort(3, DIMENSIONS_COUNT))?;
    if strict && dim_parts.next().is_some() {
        // extra data in dimensions line
        return Err(DecoderError::DimensionsLineTooLong(DIMENSIONS_COUNT).into());
    } // no else
      // dimensions line is in the form "-Y 10 +X 20"
      // There are 8 possible orientations: +Y +X, +X -Y and so on
    match (c1_tag, c2_tag) {
        ("-Y", "+X") => {
            // Common orientation (left-right, top-down)
            // c1_str is height, c2_str is width
            let height = c1_str.parse::<u32>().map_err(|pe| DecoderError::UnparsableU32(LineType::DimensionsHeight, pe))?;
            let width = c2_str.parse::<u32>().map_err(|pe| DecoderError::UnparsableU32(LineType::DimensionsWidth, pe))?;
            Ok((width, height))
        }
        _ => Err(ImageError::Unsupported(UnsupportedError::from_format_and_kind(
            ImageFormat::Hdr.into(),
            UnsupportedErrorKind::GenericFeature(format!(
                "Orientation {} {}",
                limit_string_len(c1_tag, 4),
                limit_string_len(c2_tag, 4)
            )),
        ))),
    } // final expression. Returns value
}

// Returns string with no more than len+3 characters
fn limit_string_len(s: &str, len: usize) -> String {
    let s_char_len = s.chars().count();
    if s_char_len > len {
        s.chars().take(len).chain("...".chars()).collect()
    } else {
        s.into()
    }
}

// Splits string into (before separator, after separator) tuple
// or None if separator isn't found
fn split_at_first<'a>(s: &'a str, separator: &str) -> Option<(&'a str, &'a str)> {
    match s.find(separator) {
        None | Some(0) => None,
        Some(p) if p >= s.len() - separator.len() => None,
        Some(p) => Some((&s[..p], &s[(p + separator.len())..])),
    }
}

#[test]
fn split_at_first_test() {
    assert_eq!(split_at_first(&Cow::Owned("".into()), "="), None);
    assert_eq!(split_at_first(&Cow::Owned("=".into()), "="), None);
    assert_eq!(split_at_first(&Cow::Owned("= ".into()), "="), None);
    assert_eq!(
        split_at_first(&Cow::Owned(" = ".into()), "="),
        Some((" ", " "))
    );
    assert_eq!(
        split_at_first(&Cow::Owned("EXPOSURE= ".into()), "="),
        Some(("EXPOSURE", " "))
    );
    assert_eq!(
        split_at_first(&Cow::Owned("EXPOSURE= =".into()), "="),
        Some(("EXPOSURE", " ="))
    );
    assert_eq!(
        split_at_first(&Cow::Owned("EXPOSURE== =".into()), "=="),
        Some(("EXPOSURE", " ="))
    );
    assert_eq!(split_at_first(&Cow::Owned("EXPOSURE".into()), ""), None);
}

// Reads input until b"\n" or EOF
// Returns vector of read bytes NOT including end of line characters
//   or return None to indicate end of file
fn read_line_u8<R: BufRead>(r: &mut R) -> ::std::io::Result<Option<Vec<u8>>> {
    let mut ret = Vec::with_capacity(16);
    match r.read_until(b'\n', &mut ret) {
        Ok(0) => Ok(None),
        Ok(_) => {
            if let Some(&b'\n') = ret[..].last() {
                let _ = ret.pop();
            }
            Ok(Some(ret))
        }
        Err(err) => Err(err),
    }
}

#[test]
fn read_line_u8_test() {
    let buf: Vec<_> = (&b"One\nTwo\nThree\nFour\n\n\n"[..]).into();
    let input = &mut ::std::io::Cursor::new(buf);
    assert_eq!(&read_line_u8(input).unwrap().unwrap()[..], &b"One"[..]);
    assert_eq!(&read_line_u8(input).unwrap().unwrap()[..], &b"Two"[..]);
    assert_eq!(&read_line_u8(input).unwrap().unwrap()[..], &b"Three"[..]);
    assert_eq!(&read_line_u8(input).unwrap().unwrap()[..], &b"Four"[..]);
    assert_eq!(&read_line_u8(input).unwrap().unwrap()[..], &b""[..]);
    assert_eq!(&read_line_u8(input).unwrap().unwrap()[..], &b""[..]);
    assert_eq!(read_line_u8(input).unwrap(), None);
}

/// Helper function for reading raw 3-channel f32 images
pub fn read_raw_file<P: AsRef<Path>>(path: P) -> ::std::io::Result<Vec<Rgb<f32>>> {
    use byteorder::{LittleEndian as LE, ReadBytesExt};
    use std::fs::File;
    use std::io::BufReader;

    let mut r = BufReader::new(File::open(path)?);
    let w = r.read_u32::<LE>()? as usize;
    let h = r.read_u32::<LE>()? as usize;
    let c = r.read_u32::<LE>()? as usize;
    assert_eq!(c, 3);
    let cnt = w * h;
    let mut ret = Vec::with_capacity(cnt);
    for _ in 0..cnt {
        let cr = r.read_f32::<LE>()?;
        let cg = r.read_f32::<LE>()?;
        let cb = r.read_f32::<LE>()?;
        ret.push(Rgb([cr, cg, cb]));
    }
    Ok(ret)
}

#[cfg(test)]
mod test {
    use super::*;
    use std::io::Cursor;

    #[test]
    fn dimension_overflow() {
        let data = b"#?RADIANCE\nFORMAT=32-bit_rle_rgbe\n\n -Y 4294967295 +X 4294967295";

        assert!(HdrAdapter::new(Cursor::new(data)).is_err());
        assert!(HdrAdapter::new_nonstrict(Cursor::new(data)).is_err());
    }    
}<|MERGE_RESOLUTION|>--- conflicted
+++ resolved
@@ -248,11 +248,7 @@
     pub e: u8,
 }
 
-<<<<<<< HEAD
-/// Creates ```RGBE8Pixel``` from components
-=======
 /// Creates ```Rgbe8Pixel``` from components
->>>>>>> fa82b5e0
 pub fn rgbe8(r: u8, g: u8, b: u8, e: u8) -> Rgbe8Pixel {
     Rgbe8Pixel { c: [r, g, b], e }
 }
@@ -449,7 +445,7 @@
 
         for y_index in 0 .. self.height as usize {
             read_scanline(&mut self.reader, rgbe_pixel_line_tmp_buffer.as_mut())?;
-            
+
             for (x_index, &rgbe_pixel) in rgbe_pixel_line_tmp_buffer.iter().enumerate() {
                 store_rgbe_pixel(y_index * self.width as usize + x_index, rgbe_pixel);
             }
@@ -502,11 +498,7 @@
     error_encountered: bool,
 }
 
-<<<<<<< HEAD
 impl<R: BufRead> HdrImageDecoderIterator<R> {
-=======
-impl<R: Read> HdrImageDecoderIterator<R> {
->>>>>>> fa82b5e0
     // Advances counter to the next pixel
     #[inline]
     fn advance(&mut self) {
