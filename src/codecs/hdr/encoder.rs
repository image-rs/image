use crate::color::Rgb;
use crate::error::ImageResult;
use crate::codecs::hdr::{rgbe8, Rgbe8Pixel, SIGNATURE};
use std::io::{Result, Write};
use std::cmp::Ordering;

/// Radiance HDR encoder
pub struct HdrEncoder<W: Write> {
    w: W,
}

<<<<<<< HEAD

=======
>>>>>>> fa82b5e0
impl<W: Write> HdrEncoder<W> {
    /// Creates encoder
    pub fn new(w: W) -> HdrEncoder<W> {
        HdrEncoder { w }
    }

    /// Encodes the image ```data```
    /// that has dimensions ```width``` and ```height```
    pub fn encode(mut self, data: &[Rgb<f32>], width: usize, height: usize) -> ImageResult<()> {
        assert!(data.len() >= width * height);
        let w = &mut self.w;
        w.write_all(SIGNATURE)?;
        w.write_all(b"\n")?;
        w.write_all(b"# Rust HDR encoder\n")?;
        w.write_all(b"FORMAT=32-bit_rle_rgbe\n\n")?;
        w.write_all(format!("-Y {} +X {}\n", height, width).as_bytes())?;

        if width < 8 || width > 32_768 {
            for &pix in data {
                write_rgbe8(w, to_rgbe8(pix))?;
            }
        } else {
            // new RLE marker contains scanline width
            let marker = rgbe8(2, 2, (width / 256) as u8, (width % 256) as u8);
            // buffers for encoded pixels
            let mut bufr = vec![0; width];
            let mut bufg = vec![0; width];
            let mut bufb = vec![0; width];
            let mut bufe = vec![0; width];
            let mut rle_buf = vec![0; width];
            for scanline in data.chunks(width) {
                for ((((r, g), b), e), &pix) in bufr.iter_mut()
                    .zip(bufg.iter_mut())
                    .zip(bufb.iter_mut())
                    .zip(bufe.iter_mut())
                    .zip(scanline.iter())
                {
                    let cp = to_rgbe8(pix);
                    *r = cp.c[0];
                    *g = cp.c[1];
                    *b = cp.c[2];
                    *e = cp.e;
                }
                write_rgbe8(w, marker)?; // New RLE encoding marker
                rle_buf.clear();
                rle_compress(&bufr[..], &mut rle_buf);
                w.write_all(&rle_buf[..])?;
                rle_buf.clear();
                rle_compress(&bufg[..], &mut rle_buf);
                w.write_all(&rle_buf[..])?;
                rle_buf.clear();
                rle_compress(&bufb[..], &mut rle_buf);
                w.write_all(&rle_buf[..])?;
                rle_buf.clear();
                rle_compress(&bufe[..], &mut rle_buf);
                w.write_all(&rle_buf[..])?;
            }
        }
        Ok(())
    }
}

#[derive(Debug, PartialEq, Eq)]
enum RunOrNot {
    Run(u8, usize),
    Norun(usize, usize),
}
use self::RunOrNot::{Norun, Run};

const RUN_MAX_LEN: usize = 127;
const NORUN_MAX_LEN: usize = 128;

struct RunIterator<'a> {
    data: &'a [u8],
    curidx: usize,
}

impl<'a> RunIterator<'a> {
    fn new(data: &'a [u8]) -> RunIterator<'a> {
        RunIterator { data, curidx: 0 }
    }
}

impl<'a> Iterator for RunIterator<'a> {
    type Item = RunOrNot;

    fn next(&mut self) -> Option<Self::Item> {
        if self.curidx == self.data.len() {
            None
        } else {
            let cv = self.data[self.curidx];
            let crun = self.data[self.curidx..]
                .iter()
                .take_while(|&&v| v == cv)
                .take(RUN_MAX_LEN)
                .count();
            let ret = if crun > 2 {
                Run(cv, crun)
            } else {
                Norun(self.curidx, crun)
            };
            self.curidx += crun;
            Some(ret)
        }
    }
}

struct NorunCombineIterator<'a> {
    runiter: RunIterator<'a>,
    prev: Option<RunOrNot>,
}

impl<'a> NorunCombineIterator<'a> {
    fn new(data: &'a [u8]) -> NorunCombineIterator<'a> {
        NorunCombineIterator {
            runiter: RunIterator::new(data),
            prev: None,
        }
    }
}

// Combines sequential noruns produced by RunIterator
impl<'a> Iterator for NorunCombineIterator<'a> {
    type Item = RunOrNot;
    fn next(&mut self) -> Option<Self::Item> {
        loop {
            match self.prev.take() {
                Some(Run(c, len)) => {
                    // Just return stored run
                    return Some(Run(c, len));
                }
                Some(Norun(idx, len)) => {
                    // Let's see if we need to continue norun
                    match self.runiter.next() {
                        Some(Norun(_, len1)) => {
                            // norun continues
                            let clen = len + len1; // combined length
                            match clen.cmp(&NORUN_MAX_LEN) {
                                Ordering::Equal => return Some(Norun(idx, clen)),
                                Ordering::Greater => {
                                    // combined norun exceeds maximum length. store extra part of norun
                                    self.prev = Some(Norun(idx + NORUN_MAX_LEN, clen - NORUN_MAX_LEN));
                                    // then return maximal norun
                                    return Some(Norun(idx, NORUN_MAX_LEN));
                                }
                                Ordering::Less => {
                                    // len + len1 < NORUN_MAX_LEN
                                    self.prev = Some(Norun(idx, len + len1));
                                    // combine and continue loop
                                }
                            }
                        }
                        Some(Run(c, len1)) => {
                            // Run encountered. Store it
                            self.prev = Some(Run(c, len1));
                            return Some(Norun(idx, len)); // and return combined norun
                        }
                        None => {
                            // End of sequence
                            return Some(Norun(idx, len)); // return combined norun
                        }
                    }
                } // End match self.prev.take() == Some(NoRun())
                None => {
                    // No norun to combine
                    match self.runiter.next() {
                        Some(Norun(idx, len)) => {
                            self.prev = Some(Norun(idx, len));
                            // store for combine and continue the loop
                        }
                        Some(Run(c, len)) => {
                            // Some run. Just return it
                            return Some(Run(c, len));
                        }
                        None => {
                            // That's all, folks
                            return None;
                        }
                    }
                } // End match self.prev.take() == None
            } // End match
        } // End loop
    }
}

// Appends RLE compressed ```data``` to ```rle```
fn rle_compress(data: &[u8], rle: &mut Vec<u8>) {
    rle.clear();
    if data.is_empty() {
        rle.push(0); // Technically correct. It means read next 0 bytes.
        return;
    }
    // Task: split data into chunks of repeating (max 127) and non-repeating bytes (max 128)
    // Prepend non-repeating chunk with its length
    // Replace repeating byte with (run length + 128) and the byte
    for rnr in NorunCombineIterator::new(data) {
        match rnr {
            Run(c, len) => {
                assert!(len <= 127);
                rle.push(128u8 + len as u8);
                rle.push(c);
            }
            Norun(idx, len) => {
                assert!(len <= 128);
                rle.push(len as u8);
                rle.extend_from_slice(&data[idx..idx + len]);
            }
        }
    }
}

fn write_rgbe8<W: Write>(w: &mut W, v: Rgbe8Pixel) -> Result<()> {
    w.write_all(&[v.c[0], v.c[1], v.c[2], v.e])
}

/// Converts ```Rgb<f32>``` into ```Rgbe8Pixel```
pub fn to_rgbe8(pix: Rgb<f32>) -> Rgbe8Pixel {
    let pix = pix.0;
    let mx = f32::max(pix[0], f32::max(pix[1], pix[2]));
    if mx <= 0.0 {
        Rgbe8Pixel { c: [0, 0, 0], e: 0 }
    } else {
        // let (frac, exp) = mx.frexp(); // unstable yet
        let exp = mx.log2().floor() as i32 + 1;
        let mul = f32::powi(2.0, exp);
        let mut conv = [0u8; 3];
        for (cv, &sv) in conv.iter_mut().zip(pix.iter()) {
            *cv = f32::trunc(sv / mul * 256.0) as u8;
        }
        Rgbe8Pixel {
            c: conv,
            e: (exp + 128) as u8,
        }
    }
}

#[test]
fn to_rgbe8_test() {
    use crate::codecs::hdr::rgbe8;
    let test_cases = vec![rgbe8(0, 0, 0, 0), rgbe8(1, 1, 128, 128)];
    for &pix in &test_cases {
        assert_eq!(pix, to_rgbe8(pix.to_hdr()));
    }
    for mc in 128..255 {
        // TODO: use inclusive range when stable
        let pix = rgbe8(mc, mc, mc, 100);
        assert_eq!(pix, to_rgbe8(pix.to_hdr()));
        let pix = rgbe8(mc, 0, mc, 130);
        assert_eq!(pix, to_rgbe8(pix.to_hdr()));
        let pix = rgbe8(0, 0, mc, 140);
        assert_eq!(pix, to_rgbe8(pix.to_hdr()));
        let pix = rgbe8(1, 0, mc, 150);
        assert_eq!(pix, to_rgbe8(pix.to_hdr()));
        let pix = rgbe8(1, mc, 10, 128);
        assert_eq!(pix, to_rgbe8(pix.to_hdr()));
        for c in 0..255 {
            // Radiance HDR seems to be pre IEEE 754.
            // exponent can be -128 (represented as 0u8), so some colors cannot be represented in normalized f32
            // Let's exclude exponent value of -128 (0u8) from testing
            let pix = rgbe8(1, mc, c, if c == 0 { 1 } else { c });
            assert_eq!(pix, to_rgbe8(pix.to_hdr()));
        }
    }
    fn relative_dist(a: Rgb<f32>, b: Rgb<f32>) -> f32 {
        // maximal difference divided by maximal value
        let max_diff = a.0
            .iter()
            .zip(b.0.iter())
            .fold(0.0, |diff, (&a, &b)| f32::max(diff, (a - b).abs()));
        let max_val = a.0
            .iter()
            .chain(b.0.iter())
            .fold(0.0, |maxv, &a| f32::max(maxv, a));
        if max_val == 0.0 {
            0.0
        } else {
            max_diff / max_val
        }
    }
    let test_values = vec![
        0.000_001, 0.000_02, 0.000_3, 0.004, 0.05, 0.6, 7.0, 80.0, 900.0, 1_000.0, 20_000.0,
        300_000.0,
    ];
    for &r in &test_values {
        for &g in &test_values {
            for &b in &test_values {
                let c1 = Rgb([r, g, b]);
                let c2 = to_rgbe8(c1).to_hdr();
                let rel_dist = relative_dist(c1, c2);
                // Maximal value is normalized to the range 128..256, thus we have 1/128 precision
                assert!(
                    rel_dist <= 1.0 / 128.0,
                    "Relative distance ({}) exceeds 1/128 for {:?} and {:?}",
                    rel_dist,
                    c1,
                    c2
                );
            }
        }
    }
}

#[test]
fn runiterator_test() {
    let data = [];
    let mut run_iter = RunIterator::new(&data[..]);
    assert_eq!(run_iter.next(), None);
    let data = [5];
    let mut run_iter = RunIterator::new(&data[..]);
    assert_eq!(run_iter.next(), Some(Norun(0, 1)));
    assert_eq!(run_iter.next(), None);
    let data = [1, 1];
    let mut run_iter = RunIterator::new(&data[..]);
    assert_eq!(run_iter.next(), Some(Norun(0, 2)));
    assert_eq!(run_iter.next(), None);
    let data = [0, 0, 0];
    let mut run_iter = RunIterator::new(&data[..]);
    assert_eq!(run_iter.next(), Some(Run(0u8, 3)));
    assert_eq!(run_iter.next(), None);
    let data = [0, 0, 1, 1];
    let mut run_iter = RunIterator::new(&data[..]);
    assert_eq!(run_iter.next(), Some(Norun(0, 2)));
    assert_eq!(run_iter.next(), Some(Norun(2, 2)));
    assert_eq!(run_iter.next(), None);
    let data = [0, 0, 0, 1, 1];
    let mut run_iter = RunIterator::new(&data[..]);
    assert_eq!(run_iter.next(), Some(Run(0u8, 3)));
    assert_eq!(run_iter.next(), Some(Norun(3, 2)));
    assert_eq!(run_iter.next(), None);
    let data = [1, 2, 2, 2];
    let mut run_iter = RunIterator::new(&data[..]);
    assert_eq!(run_iter.next(), Some(Norun(0, 1)));
    assert_eq!(run_iter.next(), Some(Run(2u8, 3)));
    assert_eq!(run_iter.next(), None);
    let data = [1, 1, 2, 2, 2];
    let mut run_iter = RunIterator::new(&data[..]);
    assert_eq!(run_iter.next(), Some(Norun(0, 2)));
    assert_eq!(run_iter.next(), Some(Run(2u8, 3)));
    assert_eq!(run_iter.next(), None);
    let data = [2; 128];
    let mut run_iter = RunIterator::new(&data[..]);
    assert_eq!(run_iter.next(), Some(Run(2u8, 127)));
    assert_eq!(run_iter.next(), Some(Norun(127, 1)));
    assert_eq!(run_iter.next(), None);
    let data = [2; 129];
    let mut run_iter = RunIterator::new(&data[..]);
    assert_eq!(run_iter.next(), Some(Run(2u8, 127)));
    assert_eq!(run_iter.next(), Some(Norun(127, 2)));
    assert_eq!(run_iter.next(), None);
    let data = [2; 130];
    let mut run_iter = RunIterator::new(&data[..]);
    assert_eq!(run_iter.next(), Some(Run(2u8, 127)));
    assert_eq!(run_iter.next(), Some(Run(2u8, 3)));
    assert_eq!(run_iter.next(), None);
}

#[test]
fn noruncombine_test() {
    fn a<T>(mut v: Vec<T>, mut other: Vec<T>) -> Vec<T> {
        v.append(&mut other);
        v
    }

    let v = vec![];
    let mut rsi = NorunCombineIterator::new(&v[..]);
    assert_eq!(rsi.next(), None);

    let v = vec![1];
    let mut rsi = NorunCombineIterator::new(&v[..]);
    assert_eq!(rsi.next(), Some(Norun(0, 1)));
    assert_eq!(rsi.next(), None);

    let v = vec![2, 2];
    let mut rsi = NorunCombineIterator::new(&v[..]);
    assert_eq!(rsi.next(), Some(Norun(0, 2)));
    assert_eq!(rsi.next(), None);

    let v = vec![3, 3, 3];
    let mut rsi = NorunCombineIterator::new(&v[..]);
    assert_eq!(rsi.next(), Some(Run(3, 3)));
    assert_eq!(rsi.next(), None);

    let v = vec![4, 4, 3, 3, 3];
    let mut rsi = NorunCombineIterator::new(&v[..]);
    assert_eq!(rsi.next(), Some(Norun(0, 2)));
    assert_eq!(rsi.next(), Some(Run(3, 3)));
    assert_eq!(rsi.next(), None);

    let v = vec![40; 400];
    let mut rsi = NorunCombineIterator::new(&v[..]);
    assert_eq!(rsi.next(), Some(Run(40, 127)));
    assert_eq!(rsi.next(), Some(Run(40, 127)));
    assert_eq!(rsi.next(), Some(Run(40, 127)));
    assert_eq!(rsi.next(), Some(Run(40, 19)));
    assert_eq!(rsi.next(), None);

    let v = a(a(vec![5; 3], vec![6; 129]), vec![7, 3, 7, 10, 255]);
    let mut rsi = NorunCombineIterator::new(&v[..]);
    assert_eq!(rsi.next(), Some(Run(5, 3)));
    assert_eq!(rsi.next(), Some(Run(6, 127)));
    assert_eq!(rsi.next(), Some(Norun(130, 7)));
    assert_eq!(rsi.next(), None);

    let v = a(a(vec![5; 2], vec![6; 129]), vec![7, 3, 7, 7, 255]);
    let mut rsi = NorunCombineIterator::new(&v[..]);
    assert_eq!(rsi.next(), Some(Norun(0, 2)));
    assert_eq!(rsi.next(), Some(Run(6, 127)));
    assert_eq!(rsi.next(), Some(Norun(129, 7)));
    assert_eq!(rsi.next(), None);

    let v: Vec<_> = ::std::iter::repeat(())
        .flat_map(|_| (0..2))
        .take(257)
        .collect();
    let mut rsi = NorunCombineIterator::new(&v[..]);
    assert_eq!(rsi.next(), Some(Norun(0, 128)));
    assert_eq!(rsi.next(), Some(Norun(128, 128)));
    assert_eq!(rsi.next(), Some(Norun(256, 1)));
    assert_eq!(rsi.next(), None);
}<|MERGE_RESOLUTION|>--- conflicted
+++ resolved
@@ -9,10 +9,6 @@
     w: W,
 }
 
-<<<<<<< HEAD
-
-=======
->>>>>>> fa82b5e0
 impl<W: Write> HdrEncoder<W> {
     /// Creates encoder
     pub fn new(w: W) -> HdrEncoder<W> {
