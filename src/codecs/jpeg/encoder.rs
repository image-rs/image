#![allow(clippy::too_many_arguments)]
<<<<<<< HEAD
use std::io::Write;

use crate::error::{
    EncodingError, ImageError, ImageFormatHint, ImageResult, ParameterError, ParameterErrorKind,
    UnsupportedError, UnsupportedErrorKind,
=======
use std::borrow::Cow;
use std::io::{self, Write};
use std::{error, fmt};

use crate::error::{
    EncodingError, ImageError, ImageResult, UnsupportedError, UnsupportedErrorKind,
>>>>>>> 3dba2bd6
};
use crate::{ColorType, DynamicImage, ExtendedColorType, ImageEncoder, ImageFormat};

use jpeg_encoder::Encoder;

/// Represents a unit in which the density of an image is measured
#[derive(Clone, Copy, Debug, Eq, PartialEq)]
pub enum PixelDensityUnit {
    /// Represents the absence of a unit, the values indicate only a
    /// [pixel aspect ratio](https://en.wikipedia.org/wiki/Pixel_aspect_ratio)
    PixelAspectRatio,

    /// Pixels per inch (2.54 cm)
    Inches,

    /// Pixels per centimeter
    Centimeters,
}

/// Represents the pixel density of an image
///
/// For example, a 300 DPI image is represented by:
///
/// ```rust
/// use image::codecs::jpeg::*;
/// let hdpi = PixelDensity::dpi(300);
/// assert_eq!(hdpi, PixelDensity {density: (300,300), unit: PixelDensityUnit::Inches})
/// ```
#[derive(Clone, Copy, Debug, Eq, PartialEq)]
pub struct PixelDensity {
    /// A couple of values for (Xdensity, Ydensity)
    pub density: (u16, u16),
    /// The unit in which the density is measured
    pub unit: PixelDensityUnit,
}

impl PixelDensity {
    /// Creates the most common pixel density type:
    /// the horizontal and the vertical density are equal,
    /// and measured in pixels per inch.
    #[must_use]
    pub fn dpi(density: u16) -> Self {
        PixelDensity {
            density: (density, density),
            unit: PixelDensityUnit::Inches,
        }
    }

    /// Converts pixel density to the representation used by jpeg-encoder crate
    fn to_encoder_repr(&self) -> jpeg_encoder::Density {
        match self.unit {
            PixelDensityUnit::PixelAspectRatio => jpeg_encoder::Density::None, // TODO: https://github.com/vstroebel/jpeg-encoder/issues/21
            PixelDensityUnit::Inches => jpeg_encoder::Density::Inch {
                x: self.density.0,
                y: self.density.1,
            },
            PixelDensityUnit::Centimeters => jpeg_encoder::Density::Centimeter {
                x: self.density.0,
                y: self.density.1,
            },
        }
    }
}

impl Default for PixelDensity {
    /// Returns a pixel density with a pixel aspect ratio of 1
    fn default() -> Self {
        PixelDensity {
            density: (1, 1),
            unit: PixelDensityUnit::PixelAspectRatio,
        }
    }
}

/// Errors that can occur when encoding a JPEG image
#[derive(Debug, Copy, Clone)]
enum EncoderError {
    /// JPEG does not support this size
    InvalidSize(u32, u32),
}

impl fmt::Display for EncoderError {
    fn fmt(&self, f: &mut fmt::Formatter<'_>) -> fmt::Result {
        match self {
            EncoderError::InvalidSize(w, h) => f.write_fmt(format_args!(
                "Invalid image size ({w} x {h}) to encode as JPEG: \
                 width and height must be >= 1 and <= 65535"
            )),
        }
    }
}

impl From<EncoderError> for ImageError {
    fn from(e: EncoderError) -> ImageError {
        ImageError::Encoding(EncodingError::new(ImageFormat::Jpeg.into(), e))
    }
}

impl error::Error for EncoderError {}

/// The representation of a JPEG encoder
pub struct JpegEncoder<W: Write> {
    encoder: Encoder<W>,
    exif: Vec<u8>,
}

impl<W: Write> JpegEncoder<W> {
    /// Create a new encoder that writes its output to ```w```
    pub fn new(w: W) -> JpegEncoder<W> {
        JpegEncoder::new_with_quality(w, 75)
    }

    /// Create a new encoder that writes its output to ```w```, and has
    /// the quality parameter ```quality``` with a value in the range 1-100
    /// where 1 is the worst and 100 is the best.
    pub fn new_with_quality(w: W, quality: u8) -> JpegEncoder<W> {
        JpegEncoder {
            encoder: Encoder::new(w, quality),
            exif: Vec::new(),
        }
    }

    /// Set the pixel density of the images the encoder will encode.
    /// If this method is not called, then a default pixel aspect ratio of 1x1 will be applied,
    /// and no DPI information will be stored in the image.
    pub fn set_pixel_density(&mut self, pixel_density: PixelDensity) {
        self.encoder.set_density(pixel_density.to_encoder_repr());
    }

    /// Encodes the image stored in the raw byte buffer ```image```
    /// that has dimensions ```width``` and ```height```
    /// and ```ColorType``` ```c```
    ///
    /// # Panics
    ///
    /// Panics if `width * height * color_type.bytes_per_pixel() != image.len()`.
    #[track_caller]
    fn encode(
        mut self,
        image: &[u8],
        width: u32,
        height: u32,
        color_type: ExtendedColorType,
    ) -> ImageResult<()> {
        let expected_buffer_len = color_type.buffer_size(width, height);
        assert_eq!(
            expected_buffer_len,
            image.len() as u64,
            "Invalid buffer length: expected {expected_buffer_len} got {} for {width}x{height} image",
            image.len(),
        );

        let dimension_err = || {
            ImageError::Encoding(EncodingError::new(
                ImageFormatHint::Exact(ImageFormat::Jpeg),
                ImageError::Parameter(ParameterError::from_kind(
                    ParameterErrorKind::DimensionMismatch,
                )),
            ))
        };

        let width: u16 = width.try_into().map_err(|_| dimension_err())?;
        let height: u16 = height.try_into().map_err(|_| dimension_err())?;

        self.write_exif()?;

        let encode_jpeg = |color: jpeg_encoder::ColorType| {
            self.encoder
                .encode(image, width, height, color)
                .map_err(|err| {
                    ImageError::Encoding(EncodingError::new(
                        ImageFormatHint::Exact(ImageFormat::Jpeg),
                        err,
                    ))
                })
        };

        match color_type {
            ExtendedColorType::L8 => {
                let color = jpeg_encoder::ColorType::Luma;
                encode_jpeg(color)
            }
            ExtendedColorType::Rgb8 => {
                let color = jpeg_encoder::ColorType::Rgb;
                encode_jpeg(color)
            }
            _ => Err(ImageError::Unsupported(
                UnsupportedError::from_format_and_kind(
                    ImageFormat::Jpeg.into(),
                    UnsupportedErrorKind::Color(color_type),
                ),
            )),
        }
    }

    fn write_exif(&mut self) -> ImageResult<()> {
        if !self.exif.is_empty() {
            let mut formatted = EXIF_HEADER.to_vec();
            formatted.extend_from_slice(&self.exif);
<<<<<<< HEAD
            self.encoder
                .add_app_segment(APP1, &formatted)
                .map_err(|_| {
                    ImageError::Unsupported(UnsupportedError::from_format_and_kind(
                        ImageFormat::Jpeg.into(),
                        UnsupportedErrorKind::GenericFeature("Exif chunk too large".to_string()),
                    ))
                })?;
=======
            self.writer.write_segment(APP1, &formatted)?;
        }

        Ok(())
    }

    /// Encodes the given image.
    ///
    /// As a special feature this does not require the whole image to be present in memory at the
    /// same time such that it may be computed on the fly, which is why this method exists on this
    /// encoder but not on others. Instead the encoder will iterate over 8-by-8 blocks of pixels at
    /// a time, inspecting each pixel exactly once. You can rely on this behaviour when calling
    /// this method.
    ///
    /// The Image in encoded with subsampling ratio 4:2:2
    pub fn encode_image<I: GenericImageView>(&mut self, image: &I) -> ImageResult<()>
    where
        I::Pixel: PixelWithColorType,
    {
        let n = I::Pixel::CHANNEL_COUNT;
        let color_type = I::Pixel::COLOR_TYPE;
        let num_components = if n == 1 || n == 2 { 1 } else { 3 };

        let (width, height) = match (u16::try_from(image.width()), u16::try_from(image.height())) {
            (Ok(w @ 1..), Ok(h @ 1..)) => (w, h),
            _ => return Err(EncoderError::InvalidSize(image.width(), image.height()).into()),
        };

        self.writer.write_marker(SOI)?;

        let mut buf = Vec::new();

        build_jfif_header(&mut buf, self.pixel_density);
        self.writer.write_segment(APP0, &buf)?;
        self.write_exif()?;

        // Write ICC profile chunks if present
        self.write_icc_profile_chunks()?;

        build_frame_header(
            &mut buf,
            8,
            width,
            height,
            &self.components[..num_components],
        );
        self.writer.write_segment(SOF0, &buf)?;

        assert_eq!(self.tables.len(), 2);
        let numtables = if num_components == 1 { 1 } else { 2 };

        for (i, table) in self.tables[..numtables].iter().enumerate() {
            build_quantization_segment(&mut buf, 8, i as u8, table);
            self.writer.write_segment(DQT, &buf)?;
        }

        build_huffman_segment(
            &mut buf,
            DCCLASS,
            LUMADESTINATION,
            &STD_LUMA_DC_CODE_LENGTHS,
            &STD_LUMA_DC_VALUES,
        );
        self.writer.write_segment(DHT, &buf)?;

        build_huffman_segment(
            &mut buf,
            ACCLASS,
            LUMADESTINATION,
            &STD_LUMA_AC_CODE_LENGTHS,
            &STD_LUMA_AC_VALUES,
        );
        self.writer.write_segment(DHT, &buf)?;

        if num_components == 3 {
            build_huffman_segment(
                &mut buf,
                DCCLASS,
                CHROMADESTINATION,
                &STD_CHROMA_DC_CODE_LENGTHS,
                &STD_CHROMA_DC_VALUES,
            );
            self.writer.write_segment(DHT, &buf)?;

            build_huffman_segment(
                &mut buf,
                ACCLASS,
                CHROMADESTINATION,
                &STD_CHROMA_AC_CODE_LENGTHS,
                &STD_CHROMA_AC_VALUES,
            );
            self.writer.write_segment(DHT, &buf)?;
        }

        build_scan_header(&mut buf, &self.components[..num_components]);
        self.writer.write_segment(SOS, &buf)?;

        if ExtendedColorType::Rgb8 == color_type || ExtendedColorType::Rgba8 == color_type {
            self.encode_rgb(image)
        } else {
            self.encode_gray(image)
        }?;

        self.writer.pad_byte()?;
        self.writer.write_marker(EOI)?;
        Ok(())
    }

    fn encode_gray<I: GenericImageView>(&mut self, image: &I) -> io::Result<()> {
        let mut yblock = [0u8; 64];
        let mut y_dcprev = 0;
        let mut dct_yblock = [0i32; 64];

        for y in (0..image.height()).step_by(8) {
            for x in (0..image.width()).step_by(8) {
                copy_blocks_gray(image, x, y, &mut yblock);

                // Level shift and fdct
                // Coeffs are scaled by 8
                transform::fdct(&yblock, &mut dct_yblock);

                // Quantization
                for (i, dct) in dct_yblock.iter_mut().enumerate() {
                    *dct = ((*dct / 8) as f32 / f32::from(self.tables[0][i])).round() as i32;
                }

                let la = &*self.luma_actable;
                let ld = &*self.luma_dctable;

                y_dcprev = self.writer.write_block(&dct_yblock, y_dcprev, ld, la)?;
            }
        }

        Ok(())
    }

    fn encode_rgb<I: GenericImageView>(&mut self, image: &I) -> io::Result<()> {
        let mut y_dcprev = 0;
        let mut cb_dcprev = 0;
        let mut cr_dcprev = 0;

        let mut dct_yblock = [0i32; 64];
        let mut dct_cb_block = [0i32; 64];
        let mut dct_cr_block = [0i32; 64];

        let mut yblock = [0u8; 64];
        let mut cb_block = [0u8; 64];
        let mut cr_block = [0u8; 64];

        for y in (0..image.height()).step_by(8) {
            for x in (0..image.width()).step_by(8) {
                // RGB -> YCbCr
                copy_blocks_ycbcr(image, x, y, &mut yblock, &mut cb_block, &mut cr_block);

                // Level shift and fdct
                // Coeffs are scaled by 8
                transform::fdct(&yblock, &mut dct_yblock);
                transform::fdct(&cb_block, &mut dct_cb_block);
                transform::fdct(&cr_block, &mut dct_cr_block);

                // Quantization
                for i in 0usize..64 {
                    dct_yblock[i] =
                        ((dct_yblock[i] / 8) as f32 / f32::from(self.tables[0][i])).round() as i32;
                    dct_cb_block[i] = ((dct_cb_block[i] / 8) as f32 / f32::from(self.tables[1][i]))
                        .round() as i32;
                    dct_cr_block[i] = ((dct_cr_block[i] / 8) as f32 / f32::from(self.tables[1][i]))
                        .round() as i32;
                }

                let la = &*self.luma_actable;
                let ld = &*self.luma_dctable;
                let cd = &*self.chroma_dctable;
                let ca = &*self.chroma_actable;

                y_dcprev = self.writer.write_block(&dct_yblock, y_dcprev, ld, la)?;
                cb_dcprev = self.writer.write_block(&dct_cb_block, cb_dcprev, cd, ca)?;
                cr_dcprev = self.writer.write_block(&dct_cr_block, cr_dcprev, cd, ca)?;
            }
        }

        Ok(())
    }

    fn write_icc_profile_chunks(&mut self) -> io::Result<()> {
        if self.icc_profile.is_empty() {
            return Ok(());
        }

        const MAX_CHUNK_SIZE: usize = 65533 - 14;
        const MAX_CHUNK_COUNT: usize = 255;
        const MAX_ICC_PROFILE_SIZE: usize = MAX_CHUNK_SIZE * MAX_CHUNK_COUNT;

        if self.icc_profile.len() > MAX_ICC_PROFILE_SIZE {
            return Err(io::Error::new(
                io::ErrorKind::InvalidInput,
                "ICC profile too large",
            ));
        }

        let chunk_iter = self.icc_profile.chunks(MAX_CHUNK_SIZE);
        let num_chunks = chunk_iter.len() as u8;
        let mut segment = Vec::new();

        for (i, chunk) in chunk_iter.enumerate() {
            let chunk_number = (i + 1) as u8;
            let length = 14 + chunk.len();

            segment.clear();
            segment.reserve(length);
            segment.extend_from_slice(b"ICC_PROFILE\0");
            segment.push(chunk_number);
            segment.push(num_chunks);
            segment.extend_from_slice(chunk);

            self.writer.write_segment(APP2, &segment)?;
>>>>>>> 3dba2bd6
        }

        Ok(())
    }
}

// E x i f \0 \0
/// The header for an EXIF APP1 segment
const EXIF_HEADER: [u8; 6] = [0x45, 0x78, 0x69, 0x66, 0x00, 0x00];
const APP1: u8 = 1;

impl<W: Write> ImageEncoder for JpegEncoder<W> {
    #[track_caller]
    fn write_image(
        self,
        buf: &[u8],
        width: u32,
        height: u32,
        color_type: ExtendedColorType,
    ) -> ImageResult<()> {
        self.encode(buf, width, height, color_type)
    }

    fn set_icc_profile(&mut self, icc_profile: Vec<u8>) -> Result<(), UnsupportedError> {
        self.encoder.add_icc_profile(&icc_profile).map_err(|_| {
            UnsupportedError::from_format_and_kind(
                ImageFormat::Jpeg.into(),
                UnsupportedErrorKind::GenericFeature("ICC chunk too large".to_string()),
            )
        })
    }

    fn set_exif_metadata(&mut self, exif: Vec<u8>) -> Result<(), UnsupportedError> {
        self.exif = exif;
        Ok(())
    }

    fn make_compatible_img(
        &self,
        _: crate::io::encoder::MethodSealedToImage,
        img: &DynamicImage,
    ) -> Option<DynamicImage> {
        use ColorType::*;
        match img.color() {
            L8 | Rgb8 => None,
            La8 | L16 | La16 => Some(img.to_luma8().into()),
            Rgba8 | Rgb16 | Rgb32F | Rgba16 | Rgba32F => Some(img.to_rgb8().into()),
        }
    }
}

#[cfg(test)]
mod tests {
    use std::io::Cursor;

    #[cfg(feature = "benchmarks")]
    extern crate test;
    #[cfg(feature = "benchmarks")]
    use test::Bencher;

    use crate::{ColorType, DynamicImage, ExtendedColorType, ImageEncoder, ImageError};
    use crate::{ImageDecoder as _, ImageFormat};

    use super::super::{JpegDecoder, JpegEncoder};

    fn decode(encoded: &[u8]) -> Vec<u8> {
        let decoder = JpegDecoder::new(Cursor::new(encoded)).expect("Could not decode image");

        let mut decoded = vec![0; decoder.total_bytes() as usize];
        decoder
            .read_image(&mut decoded)
            .expect("Could not decode image");
        decoded
    }

    #[test]
    fn roundtrip_sanity_check() {
        // create a 1x1 8-bit image buffer containing a single red pixel
        let img = [255u8, 0, 0];

        // encode it into a memory buffer
        let mut encoded_img = Vec::new();
        {
            let encoder = JpegEncoder::new_with_quality(&mut encoded_img, 100);
            encoder
                .write_image(&img, 1, 1, ExtendedColorType::Rgb8)
                .expect("Could not encode image");
        }

        // decode it from the memory buffer
        {
            let decoded = decode(&encoded_img);
            // note that, even with the encode quality set to 100, we do not get the same image
            // back. Therefore, we're going to assert that it's at least red-ish:
            assert_eq!(3, decoded.len());
            assert!(decoded[0] > 0x80);
            assert!(decoded[1] < 0x80);
            assert!(decoded[2] < 0x80);
        }
    }

    #[test]
    fn grayscale_roundtrip_sanity_check() {
        // create a 2x2 8-bit image buffer containing a white diagonal
        let img = [255u8, 0, 0, 255];

        // encode it into a memory buffer
        let mut encoded_img = Vec::new();
        {
            let encoder = JpegEncoder::new_with_quality(&mut encoded_img, 100);
            encoder
                .write_image(&img[..], 2, 2, ExtendedColorType::L8)
                .expect("Could not encode image");
        }

        // decode it from the memory buffer
        {
            let decoded = decode(&encoded_img);
            // note that, even with the encode quality set to 100, we do not get the same image
            // back. Therefore, we're going to assert that the diagonal is at least white-ish:
            assert_eq!(4, decoded.len());
            assert!(decoded[0] > 0x80);
            assert!(decoded[1] < 0x80);
            assert!(decoded[2] < 0x80);
            assert!(decoded[3] > 0x80);
        }
    }

    #[test]
    fn roundtrip_exif_icc() {
        // create a 2x2 8-bit image buffer containing a white diagonal
        let img = [255u8, 0, 0, 255];

        let exif = vec![1, 2, 3];
        let icc = vec![4, 5, 6];

        // encode it into a memory buffer
        let mut encoded_img = Vec::new();
        {
            let mut encoder = JpegEncoder::new_with_quality(&mut encoded_img, 100);

            encoder.set_exif_metadata(exif.clone()).unwrap();
            encoder.set_icc_profile(icc.clone()).unwrap();

            encoder
                .write_image(&img[..], 2, 2, ExtendedColorType::L8)
                .expect("Could not encode image");
        }

        let mut decoder =
            JpegDecoder::new(Cursor::new(encoded_img)).expect("Could not decode image");
        let decoded_exif = decoder
            .exif_metadata()
            .expect("Error decoding Exif")
            .expect("Exif is empty");
        assert_eq!(exif, decoded_exif);
        let decoded_icc = decoder
            .icc_profile()
            .expect("Error decoding ICC")
            .expect("ICC is empty");
        assert_eq!(icc, decoded_icc);
    }

    #[test]
    fn test_image_too_large() {
        // JPEG cannot encode images larger than 65,535×65,535
        // create a 65,536×1 8-bit black image buffer
        let img = [0; 65_536];
        // Try to encode an image that is too large
        let mut encoded = Vec::new();
        let encoder = JpegEncoder::new_with_quality(&mut encoded, 100);
        let result = encoder.write_image(&img, 65_536, 1, ExtendedColorType::L8);
<<<<<<< HEAD
        match result {
            Err(ImageError::Encoding(_)) => (),
            other => {
                panic!(
                    "Encoding an image that is too large should return an EncodingError \
                                it returned {other:?} instead"
                )
            }
=======
        if !matches!(result, Err(ImageError::Encoding(_))) {
            panic!(
                "Encoding an image that is too large should return an \
                EncodingError; it returned {result:?} instead"
            )
>>>>>>> 3dba2bd6
        }
    }

    #[test]
    fn check_color_types() {
        const ALL: &[ColorType] = &[
            ColorType::L8,
            ColorType::L16,
            ColorType::La8,
            ColorType::Rgb8,
            ColorType::Rgba8,
            ColorType::La16,
            ColorType::Rgb16,
            ColorType::Rgba16,
            ColorType::Rgb32F,
            ColorType::Rgba32F,
        ];

        for color in ALL {
            let image = DynamicImage::new(1, 1, *color);

            image
                .write_to(&mut Cursor::new(vec![]), ImageFormat::Jpeg)
                .expect("supported or converted");
        }
    }

    #[cfg(feature = "benchmarks")]
    #[bench]
    fn bench_jpeg_encoder_new(b: &mut Bencher) {
        b.iter(|| {
            let mut y = vec![];
            let _x = JpegEncoder::new(&mut y);
        });
    }
}<|MERGE_RESOLUTION|>--- conflicted
+++ resolved
@@ -1,18 +1,10 @@
 #![allow(clippy::too_many_arguments)]
-<<<<<<< HEAD
 use std::io::Write;
+use std::{error, fmt};
 
 use crate::error::{
     EncodingError, ImageError, ImageFormatHint, ImageResult, ParameterError, ParameterErrorKind,
     UnsupportedError, UnsupportedErrorKind,
-=======
-use std::borrow::Cow;
-use std::io::{self, Write};
-use std::{error, fmt};
-
-use crate::error::{
-    EncodingError, ImageError, ImageResult, UnsupportedError, UnsupportedErrorKind,
->>>>>>> 3dba2bd6
 };
 use crate::{ColorType, DynamicImage, ExtendedColorType, ImageEncoder, ImageFormat};
 
@@ -212,7 +204,6 @@
         if !self.exif.is_empty() {
             let mut formatted = EXIF_HEADER.to_vec();
             formatted.extend_from_slice(&self.exif);
-<<<<<<< HEAD
             self.encoder
                 .add_app_segment(APP1, &formatted)
                 .map_err(|_| {
@@ -221,224 +212,6 @@
                         UnsupportedErrorKind::GenericFeature("Exif chunk too large".to_string()),
                     ))
                 })?;
-=======
-            self.writer.write_segment(APP1, &formatted)?;
-        }
-
-        Ok(())
-    }
-
-    /// Encodes the given image.
-    ///
-    /// As a special feature this does not require the whole image to be present in memory at the
-    /// same time such that it may be computed on the fly, which is why this method exists on this
-    /// encoder but not on others. Instead the encoder will iterate over 8-by-8 blocks of pixels at
-    /// a time, inspecting each pixel exactly once. You can rely on this behaviour when calling
-    /// this method.
-    ///
-    /// The Image in encoded with subsampling ratio 4:2:2
-    pub fn encode_image<I: GenericImageView>(&mut self, image: &I) -> ImageResult<()>
-    where
-        I::Pixel: PixelWithColorType,
-    {
-        let n = I::Pixel::CHANNEL_COUNT;
-        let color_type = I::Pixel::COLOR_TYPE;
-        let num_components = if n == 1 || n == 2 { 1 } else { 3 };
-
-        let (width, height) = match (u16::try_from(image.width()), u16::try_from(image.height())) {
-            (Ok(w @ 1..), Ok(h @ 1..)) => (w, h),
-            _ => return Err(EncoderError::InvalidSize(image.width(), image.height()).into()),
-        };
-
-        self.writer.write_marker(SOI)?;
-
-        let mut buf = Vec::new();
-
-        build_jfif_header(&mut buf, self.pixel_density);
-        self.writer.write_segment(APP0, &buf)?;
-        self.write_exif()?;
-
-        // Write ICC profile chunks if present
-        self.write_icc_profile_chunks()?;
-
-        build_frame_header(
-            &mut buf,
-            8,
-            width,
-            height,
-            &self.components[..num_components],
-        );
-        self.writer.write_segment(SOF0, &buf)?;
-
-        assert_eq!(self.tables.len(), 2);
-        let numtables = if num_components == 1 { 1 } else { 2 };
-
-        for (i, table) in self.tables[..numtables].iter().enumerate() {
-            build_quantization_segment(&mut buf, 8, i as u8, table);
-            self.writer.write_segment(DQT, &buf)?;
-        }
-
-        build_huffman_segment(
-            &mut buf,
-            DCCLASS,
-            LUMADESTINATION,
-            &STD_LUMA_DC_CODE_LENGTHS,
-            &STD_LUMA_DC_VALUES,
-        );
-        self.writer.write_segment(DHT, &buf)?;
-
-        build_huffman_segment(
-            &mut buf,
-            ACCLASS,
-            LUMADESTINATION,
-            &STD_LUMA_AC_CODE_LENGTHS,
-            &STD_LUMA_AC_VALUES,
-        );
-        self.writer.write_segment(DHT, &buf)?;
-
-        if num_components == 3 {
-            build_huffman_segment(
-                &mut buf,
-                DCCLASS,
-                CHROMADESTINATION,
-                &STD_CHROMA_DC_CODE_LENGTHS,
-                &STD_CHROMA_DC_VALUES,
-            );
-            self.writer.write_segment(DHT, &buf)?;
-
-            build_huffman_segment(
-                &mut buf,
-                ACCLASS,
-                CHROMADESTINATION,
-                &STD_CHROMA_AC_CODE_LENGTHS,
-                &STD_CHROMA_AC_VALUES,
-            );
-            self.writer.write_segment(DHT, &buf)?;
-        }
-
-        build_scan_header(&mut buf, &self.components[..num_components]);
-        self.writer.write_segment(SOS, &buf)?;
-
-        if ExtendedColorType::Rgb8 == color_type || ExtendedColorType::Rgba8 == color_type {
-            self.encode_rgb(image)
-        } else {
-            self.encode_gray(image)
-        }?;
-
-        self.writer.pad_byte()?;
-        self.writer.write_marker(EOI)?;
-        Ok(())
-    }
-
-    fn encode_gray<I: GenericImageView>(&mut self, image: &I) -> io::Result<()> {
-        let mut yblock = [0u8; 64];
-        let mut y_dcprev = 0;
-        let mut dct_yblock = [0i32; 64];
-
-        for y in (0..image.height()).step_by(8) {
-            for x in (0..image.width()).step_by(8) {
-                copy_blocks_gray(image, x, y, &mut yblock);
-
-                // Level shift and fdct
-                // Coeffs are scaled by 8
-                transform::fdct(&yblock, &mut dct_yblock);
-
-                // Quantization
-                for (i, dct) in dct_yblock.iter_mut().enumerate() {
-                    *dct = ((*dct / 8) as f32 / f32::from(self.tables[0][i])).round() as i32;
-                }
-
-                let la = &*self.luma_actable;
-                let ld = &*self.luma_dctable;
-
-                y_dcprev = self.writer.write_block(&dct_yblock, y_dcprev, ld, la)?;
-            }
-        }
-
-        Ok(())
-    }
-
-    fn encode_rgb<I: GenericImageView>(&mut self, image: &I) -> io::Result<()> {
-        let mut y_dcprev = 0;
-        let mut cb_dcprev = 0;
-        let mut cr_dcprev = 0;
-
-        let mut dct_yblock = [0i32; 64];
-        let mut dct_cb_block = [0i32; 64];
-        let mut dct_cr_block = [0i32; 64];
-
-        let mut yblock = [0u8; 64];
-        let mut cb_block = [0u8; 64];
-        let mut cr_block = [0u8; 64];
-
-        for y in (0..image.height()).step_by(8) {
-            for x in (0..image.width()).step_by(8) {
-                // RGB -> YCbCr
-                copy_blocks_ycbcr(image, x, y, &mut yblock, &mut cb_block, &mut cr_block);
-
-                // Level shift and fdct
-                // Coeffs are scaled by 8
-                transform::fdct(&yblock, &mut dct_yblock);
-                transform::fdct(&cb_block, &mut dct_cb_block);
-                transform::fdct(&cr_block, &mut dct_cr_block);
-
-                // Quantization
-                for i in 0usize..64 {
-                    dct_yblock[i] =
-                        ((dct_yblock[i] / 8) as f32 / f32::from(self.tables[0][i])).round() as i32;
-                    dct_cb_block[i] = ((dct_cb_block[i] / 8) as f32 / f32::from(self.tables[1][i]))
-                        .round() as i32;
-                    dct_cr_block[i] = ((dct_cr_block[i] / 8) as f32 / f32::from(self.tables[1][i]))
-                        .round() as i32;
-                }
-
-                let la = &*self.luma_actable;
-                let ld = &*self.luma_dctable;
-                let cd = &*self.chroma_dctable;
-                let ca = &*self.chroma_actable;
-
-                y_dcprev = self.writer.write_block(&dct_yblock, y_dcprev, ld, la)?;
-                cb_dcprev = self.writer.write_block(&dct_cb_block, cb_dcprev, cd, ca)?;
-                cr_dcprev = self.writer.write_block(&dct_cr_block, cr_dcprev, cd, ca)?;
-            }
-        }
-
-        Ok(())
-    }
-
-    fn write_icc_profile_chunks(&mut self) -> io::Result<()> {
-        if self.icc_profile.is_empty() {
-            return Ok(());
-        }
-
-        const MAX_CHUNK_SIZE: usize = 65533 - 14;
-        const MAX_CHUNK_COUNT: usize = 255;
-        const MAX_ICC_PROFILE_SIZE: usize = MAX_CHUNK_SIZE * MAX_CHUNK_COUNT;
-
-        if self.icc_profile.len() > MAX_ICC_PROFILE_SIZE {
-            return Err(io::Error::new(
-                io::ErrorKind::InvalidInput,
-                "ICC profile too large",
-            ));
-        }
-
-        let chunk_iter = self.icc_profile.chunks(MAX_CHUNK_SIZE);
-        let num_chunks = chunk_iter.len() as u8;
-        let mut segment = Vec::new();
-
-        for (i, chunk) in chunk_iter.enumerate() {
-            let chunk_number = (i + 1) as u8;
-            let length = 14 + chunk.len();
-
-            segment.clear();
-            segment.reserve(length);
-            segment.extend_from_slice(b"ICC_PROFILE\0");
-            segment.push(chunk_number);
-            segment.push(num_chunks);
-            segment.extend_from_slice(chunk);
-
-            self.writer.write_segment(APP2, &segment)?;
->>>>>>> 3dba2bd6
         }
 
         Ok(())
@@ -611,7 +384,6 @@
         let mut encoded = Vec::new();
         let encoder = JpegEncoder::new_with_quality(&mut encoded, 100);
         let result = encoder.write_image(&img, 65_536, 1, ExtendedColorType::L8);
-<<<<<<< HEAD
         match result {
             Err(ImageError::Encoding(_)) => (),
             other => {
@@ -620,13 +392,6 @@
                                 it returned {other:?} instead"
                 )
             }
-=======
-        if !matches!(result, Err(ImageError::Encoding(_))) {
-            panic!(
-                "Encoding an image that is too large should return an \
-                EncodingError; it returned {result:?} instead"
-            )
->>>>>>> 3dba2bd6
         }
     }
 
