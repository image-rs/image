//! Functions and filters for the sampling of pixels.

// See http://cs.brown.edu/courses/cs123/lectures/08_Image_Processing_IV.pdf
// for some of the theory behind image scaling and convolution

use num_traits::{NumCast, ToPrimitive, Zero};
use std::f32;
use std::ops::Mul;

use crate::imageops::filter_1d::{
    filter_2d_sep_la, filter_2d_sep_la_f32, filter_2d_sep_la_u16, filter_2d_sep_plane,
    filter_2d_sep_plane_f32, filter_2d_sep_plane_u16, filter_2d_sep_rgb, filter_2d_sep_rgb_f32,
    filter_2d_sep_rgb_u16, filter_2d_sep_rgba, filter_2d_sep_rgba_f32, filter_2d_sep_rgba_u16,
    FilterImageSize,
};
use crate::images::buffer::{Gray16Image, GrayAlpha16Image, Rgb16Image, Rgba16Image};
use crate::traits::{Enlargeable, Pixel, Primitive};
use crate::utils::clamp;
use crate::{
    DynamicImage, GenericImage, GenericImageView, GrayAlphaImage, GrayImage, ImageBuffer,
    Rgb32FImage, RgbImage, Rgba32FImage, RgbaImage,
};

/// Available Sampling Filters.
///
/// ## Examples
///
/// To test the different sampling filters on a real example, you can find two
/// examples called
/// [`scaledown`](https://github.com/image-rs/image/tree/main/examples/scaledown)
/// and
/// [`scaleup`](https://github.com/image-rs/image/tree/main/examples/scaleup)
/// in the `examples` directory of the crate source code.
///
/// Here is a 3.58 MiB
/// [test image](https://github.com/image-rs/image/blob/main/examples/scaledown/test.jpg)
/// that has been scaled down to 300x225 px:
///
/// <!-- NOTE: To test new test images locally, replace the GitHub path with `../../../docs/` -->
/// <div style="display: flex; flex-wrap: wrap; align-items: flex-start;">
///   <div style="margin: 0 8px 8px 0;">
///     <img src="https://raw.githubusercontent.com/image-rs/image/main/examples/scaledown/scaledown-test-near.png" title="Nearest"><br>
///     Nearest Neighbor
///   </div>
///   <div style="margin: 0 8px 8px 0;">
///     <img src="https://raw.githubusercontent.com/image-rs/image/main/examples/scaledown/scaledown-test-tri.png" title="Triangle"><br>
///     Linear: Triangle
///   </div>
///   <div style="margin: 0 8px 8px 0;">
///     <img src="https://raw.githubusercontent.com/image-rs/image/main/examples/scaledown/scaledown-test-cmr.png" title="CatmullRom"><br>
///     Cubic: Catmull-Rom
///   </div>
///   <div style="margin: 0 8px 8px 0;">
///     <img src="https://raw.githubusercontent.com/image-rs/image/main/examples/scaledown/scaledown-test-gauss.png" title="Gaussian"><br>
///     Gaussian
///   </div>
///   <div style="margin: 0 8px 8px 0;">
///     <img src="https://raw.githubusercontent.com/image-rs/image/main/examples/scaledown/scaledown-test-lcz2.png" title="Lanczos3"><br>
///     Lanczos with window 3
///   </div>
/// </div>
///
/// ## Speed
///
/// Time required to create each of the examples above, tested on an Intel
/// i7-4770 CPU with Rust 1.37 in release mode:
///
/// <table style="width: auto;">
///   <tr>
///     <th>Nearest</th>
///     <td>31 ms</td>
///   </tr>
///   <tr>
///     <th>Triangle</th>
///     <td>414 ms</td>
///   </tr>
///   <tr>
///     <th>CatmullRom</th>
///     <td>817 ms</td>
///   </tr>
///   <tr>
///     <th>Gaussian</th>
///     <td>1180 ms</td>
///   </tr>
///   <tr>
///     <th>Lanczos3</th>
///     <td>1170 ms</td>
///   </tr>
/// </table>
#[derive(Clone, Copy, Debug, PartialEq, Eq, Hash)]
#[cfg_attr(feature = "serde", derive(serde::Serialize, serde::Deserialize))]
pub enum FilterType {
    /// Nearest Neighbor
    Nearest,

    /// Linear Filter
    Triangle,

    /// Cubic Filter
    CatmullRom,

    /// Gaussian Filter
    Gaussian,

    /// Lanczos with window 3
    Lanczos3,
}

/// A Representation of a separable filter.
pub(crate) struct Filter<'a> {
    /// The filter's filter function.
    pub(crate) kernel: Box<dyn Fn(f32) -> f32 + 'a>,

    /// The window on which this filter operates.
    pub(crate) support: f32,
}

struct FloatNearest(f32);

// to_i64, to_u64, and to_f64 implicitly affect all other lower conversions.
// Note that to_f64 by default calls to_i64 and thus needs to be overridden.
impl ToPrimitive for FloatNearest {
    // to_{i,u}64 is required, to_{i,u}{8,16} are useful.
    // If a usecase for full 32 bits is found its trivial to add
    fn to_i8(&self) -> Option<i8> {
        self.0.round().to_i8()
    }
    fn to_i16(&self) -> Option<i16> {
        self.0.round().to_i16()
    }
    fn to_i64(&self) -> Option<i64> {
        self.0.round().to_i64()
    }
    fn to_u8(&self) -> Option<u8> {
        self.0.round().to_u8()
    }
    fn to_u16(&self) -> Option<u16> {
        self.0.round().to_u16()
    }
    fn to_u64(&self) -> Option<u64> {
        self.0.round().to_u64()
    }
    fn to_f64(&self) -> Option<f64> {
        self.0.to_f64()
    }
}

// sinc function: the ideal sampling filter.
fn sinc(t: f32) -> f32 {
    let a = t * f32::consts::PI;

    if t == 0.0 {
        1.0
    } else {
        a.sin() / a
    }
}

// lanczos kernel function. A windowed sinc function.
fn lanczos(x: f32, t: f32) -> f32 {
    if x.abs() < t {
        sinc(x) * sinc(x / t)
    } else {
        0.0
    }
}

// Calculate a splice based on the b and c parameters.
// from authors Mitchell and Netravali.
fn bc_cubic_spline(x: f32, b: f32, c: f32) -> f32 {
    let a = x.abs();

    let k = if a < 1.0 {
        (12.0 - 9.0 * b - 6.0 * c) * a.powi(3)
            + (-18.0 + 12.0 * b + 6.0 * c) * a.powi(2)
            + (6.0 - 2.0 * b)
    } else if a < 2.0 {
        (-b - 6.0 * c) * a.powi(3)
            + (6.0 * b + 30.0 * c) * a.powi(2)
            + (-12.0 * b - 48.0 * c) * a
            + (8.0 * b + 24.0 * c)
    } else {
        0.0
    };

    k / 6.0
}

/// The Gaussian Function.
/// ```r``` is the standard deviation.
pub(crate) fn gaussian(x: f32, r: f32) -> f32 {
    ((2.0 * f32::consts::PI).sqrt() * r).recip() * (-x.powi(2) / (2.0 * r.powi(2))).exp()
}

/// Calculate the lanczos kernel with a window of 3
pub(crate) fn lanczos3_kernel(x: f32) -> f32 {
    lanczos(x, 3.0)
}

/// Calculate the gaussian function with a
/// standard deviation of 0.5
pub(crate) fn gaussian_kernel(x: f32) -> f32 {
    gaussian(x, 0.5)
}

/// Calculate the Catmull-Rom cubic spline.
/// Also known as a form of `BiCubic` sampling in two dimensions.
pub(crate) fn catmullrom_kernel(x: f32) -> f32 {
    bc_cubic_spline(x, 0.0, 0.5)
}

/// Calculate the triangle function.
/// Also known as `BiLinear` sampling in two dimensions.
pub(crate) fn triangle_kernel(x: f32) -> f32 {
    if x.abs() < 1.0 {
        1.0 - x.abs()
    } else {
        0.0
    }
}

/// Calculate the box kernel.
/// Only pixels inside the box should be considered, and those
/// contribute equally.  So this method simply returns 1.
pub(crate) fn box_kernel(_x: f32) -> f32 {
    1.0
}

// Sample the rows of the supplied image using the provided filter.
// The height of the image remains unchanged.
// ```new_width``` is the desired width of the new image
// ```filter``` is the filter to use for sampling.
// ```image``` is not necessarily Rgba and the order of channels is passed through.
//
// Note: if an empty image is passed in, panics unless the image is truly empty.
fn horizontal_sample<P, S>(
    image: &Rgba32FImage,
    new_width: u32,
    filter: &mut Filter,
) -> ImageBuffer<P, Vec<S>>
where
    P: Pixel<Subpixel = S> + 'static,
    S: Primitive + 'static,
{
    let (width, height) = image.dimensions();
    // This is protection against a memory usage similar to #2340. See `vertical_sample`.
    assert!(
        // Checks the implication: (width == 0) -> (height == 0)
        width != 0 || height == 0,
        "Unexpected prior allocation size. This case should have been handled by the caller"
    );

    let mut out = ImageBuffer::new(new_width, height);
    out.copy_color_space_from(image);
    let mut ws = Vec::new();

    let max: f32 = NumCast::from(S::DEFAULT_MAX_VALUE).unwrap();
    let min: f32 = NumCast::from(S::DEFAULT_MIN_VALUE).unwrap();
    let ratio = width as f32 / new_width as f32;
    let sratio = if ratio < 1.0 { 1.0 } else { ratio };
    let src_support = filter.support * sratio;

    for outx in 0..new_width {
        // Find the point in the input image corresponding to the centre
        // of the current pixel in the output image.
        let inputx = (outx as f32 + 0.5) * ratio;

        // Left and right are slice bounds for the input pixels relevant
        // to the output pixel we are calculating.  Pixel x is relevant
        // if and only if (x >= left) && (x < right).

        // Invariant: 0 <= left < right <= width

        let left = (inputx - src_support).floor() as i64;
        let left = clamp(left, 0, <i64 as From<_>>::from(width) - 1) as u32;

        let right = (inputx + src_support).ceil() as i64;
        let right = clamp(
            right,
            <i64 as From<_>>::from(left) + 1,
            <i64 as From<_>>::from(width),
        ) as u32;

        // Go back to left boundary of pixel, to properly compare with i
        // below, as the kernel treats the centre of a pixel as 0.
        let inputx = inputx - 0.5;

        ws.clear();
        let mut sum = 0.0;
        for i in left..right {
            let w = (filter.kernel)((i as f32 - inputx) / sratio);
            ws.push(w);
            sum += w;
        }
        for w in ws.iter_mut() {
            *w /= sum;
        }

        for y in 0..height {
            let mut t = (0.0, 0.0, 0.0, 0.0);

            for (i, w) in ws.iter().enumerate() {
                let p = image.get_pixel(left + i as u32, y);

                #[allow(deprecated)]
                let vec = p.channels4();

                t.0 += vec.0 * w;
                t.1 += vec.1 * w;
                t.2 += vec.2 * w;
                t.3 += vec.3 * w;
            }

            #[allow(deprecated)]
            let t = Pixel::from_channels(
                NumCast::from(FloatNearest(clamp(t.0, min, max))).unwrap(),
                NumCast::from(FloatNearest(clamp(t.1, min, max))).unwrap(),
                NumCast::from(FloatNearest(clamp(t.2, min, max))).unwrap(),
                NumCast::from(FloatNearest(clamp(t.3, min, max))).unwrap(),
            );

            out.put_pixel(outx, y, t);
        }
    }

    out
}

/// Linearly sample from an image using coordinates in [0, 1].
pub fn sample_bilinear<P: Pixel>(
    img: &impl GenericImageView<Pixel = P>,
    u: f32,
    v: f32,
) -> Option<P> {
    if ![u, v].iter().all(|c| (0.0..=1.0).contains(c)) {
        return None;
    }

    let (w, h) = img.dimensions();
    if w == 0 || h == 0 {
        return None;
    }

    let ui = w as f32 * u - 0.5;
    let vi = h as f32 * v - 0.5;
    interpolate_bilinear(
        img,
        ui.max(0.).min((w - 1) as f32),
        vi.max(0.).min((h - 1) as f32),
    )
}

/// Sample from an image using coordinates in [0, 1], taking the nearest coordinate.
pub fn sample_nearest<P: Pixel>(
    img: &impl GenericImageView<Pixel = P>,
    u: f32,
    v: f32,
) -> Option<P> {
    if ![u, v].iter().all(|c| (0.0..=1.0).contains(c)) {
        return None;
    }

    let (w, h) = img.dimensions();
    let ui = w as f32 * u - 0.5;
    let ui = ui.max(0.).min((w.saturating_sub(1)) as f32);

    let vi = h as f32 * v - 0.5;
    let vi = vi.max(0.).min((h.saturating_sub(1)) as f32);
    interpolate_nearest(img, ui, vi)
}

/// Sample from an image using coordinates in [0, w-1] and [0, h-1], taking the
/// nearest pixel.
///
/// Coordinates outside the image bounds will return `None`, however the
/// behavior for points within half a pixel of the image bounds may change in
/// the future.
pub fn interpolate_nearest<P: Pixel>(
    img: &impl GenericImageView<Pixel = P>,
    x: f32,
    y: f32,
) -> Option<P> {
    let (w, h) = img.dimensions();
    if w == 0 || h == 0 {
        return None;
    }
    if !(0.0..=((w - 1) as f32)).contains(&x) {
        return None;
    }
    if !(0.0..=((h - 1) as f32)).contains(&y) {
        return None;
    }

    Some(img.get_pixel(x.round() as u32, y.round() as u32))
}

/// Linearly sample from an image using coordinates in [0, w-1] and [0, h-1].
pub fn interpolate_bilinear<P: Pixel>(
    img: &impl GenericImageView<Pixel = P>,
    x: f32,
    y: f32,
) -> Option<P> {
    // assumption needed for correctness of pixel creation
    assert!(P::CHANNEL_COUNT <= 4);

    let (w, h) = img.dimensions();
    if w == 0 || h == 0 {
        return None;
    }
    if !(0.0..=((w - 1) as f32)).contains(&x) {
        return None;
    }
    if !(0.0..=((h - 1) as f32)).contains(&y) {
        return None;
    }

    // keep these as integers, for fewer FLOPs
    let uf = x.floor() as u32;
    let vf = y.floor() as u32;
    let uc = (uf + 1).min(w - 1);
    let vc = (vf + 1).min(h - 1);

    // clamp coords to the range of the image
    let mut sxx = [[0.; 4]; 4];

    // do not use Array::map, as it can be slow with high stack usage,
    // for [[f32; 4]; 4].

    // convert samples to f32
    // currently rgba is the largest one,
    // so just store as many items as necessary,
    // because there's not a simple way to be generic over all of them.
    let mut compute = |u: u32, v: u32, i| {
        let s = img.get_pixel(u, v);
        for (j, c) in s.channels().iter().enumerate() {
            sxx[j][i] = c.to_f32().unwrap();
        }
        s
    };

    // hacky reuse since cannot construct a generic Pixel
    let mut out: P = compute(uf, vf, 0);
    compute(uf, vc, 1);
    compute(uc, vf, 2);
    compute(uc, vc, 3);

    // weights, the later two are independent from the first 2 for better vectorization.
    let ufw = x - uf as f32;
    let vfw = y - vf as f32;
    let ucw = (uf + 1) as f32 - x;
    let vcw = (vf + 1) as f32 - y;

    // https://en.wikipedia.org/wiki/Bilinear_interpolation#Weighted_mean
    // the distance between pixels is 1 so there is no denominator
    let wff = ucw * vcw;
    let wfc = ucw * vfw;
    let wcf = ufw * vcw;
    let wcc = ufw * vfw;
    // was originally assert, but is actually not a cheap computation
    debug_assert!(f32::abs((wff + wfc + wcf + wcc) - 1.) < 1e-3);

    // hack to see if primitive is an integer or a float
    let is_float = P::Subpixel::DEFAULT_MAX_VALUE.to_f32().unwrap() == 1.0;

    for (i, c) in out.channels_mut().iter_mut().enumerate() {
        let v = wff * sxx[i][0] + wfc * sxx[i][1] + wcf * sxx[i][2] + wcc * sxx[i][3];
        // this rounding may introduce quantization errors,
        // Specifically what is meant is that many samples may deviate
        // from the mean value of the originals, but it's not possible to fix that.
        *c = <P::Subpixel as NumCast>::from(if is_float { v } else { v.round() }).unwrap_or({
            if v < 0.0 {
                P::Subpixel::DEFAULT_MIN_VALUE
            } else {
                P::Subpixel::DEFAULT_MAX_VALUE
            }
        });
    }

    Some(out)
}

// Sample the columns of the supplied image using the provided filter.
// The width of the image remains unchanged.
// ```new_height``` is the desired height of the new image
// ```filter``` is the filter to use for sampling.
// The return value is not necessarily Rgba, the underlying order of channels in ```image``` is
// preserved.
//
// Note: if an empty image is passed in, panics unless the image is truly empty.
fn vertical_sample<I, P, S>(image: &I, new_height: u32, filter: &mut Filter) -> Rgba32FImage
where
    I: GenericImageView<Pixel = P>,
    P: Pixel<Subpixel = S> + 'static,
    S: Primitive + 'static,
{
    let (width, height) = image.dimensions();

    // This is protection against a regression in memory usage such as #2340. Since the strategy to
    // deal with it depends on the caller it is a precondition of this function.
    assert!(
        // Checks the implication: (height == 0) -> (width == 0)
        height != 0 || width == 0,
        "Unexpected prior allocation size. This case should have been handled by the caller"
    );

    let mut out = ImageBuffer::new(width, new_height);
    out.copy_color_space_from(&image.buffer_with_dimensions(0, 0));
    let mut ws = Vec::new();

    let ratio = height as f32 / new_height as f32;
    let sratio = if ratio < 1.0 { 1.0 } else { ratio };
    let src_support = filter.support * sratio;

    for outy in 0..new_height {
        // For an explanation of this algorithm, see the comments
        // in horizontal_sample.
        let inputy = (outy as f32 + 0.5) * ratio;

        let left = (inputy - src_support).floor() as i64;
        let left = clamp(left, 0, <i64 as From<_>>::from(height) - 1) as u32;

        let right = (inputy + src_support).ceil() as i64;
        let right = clamp(
            right,
            <i64 as From<_>>::from(left) + 1,
            <i64 as From<_>>::from(height),
        ) as u32;

        let inputy = inputy - 0.5;

        ws.clear();
        let mut sum = 0.0;
        for i in left..right {
            let w = (filter.kernel)((i as f32 - inputy) / sratio);
            ws.push(w);
            sum += w;
        }
        for w in ws.iter_mut() {
            *w /= sum;
        }

        for x in 0..width {
            let mut t = (0.0, 0.0, 0.0, 0.0);

            for (i, w) in ws.iter().enumerate() {
                let p = image.get_pixel(x, left + i as u32);

                #[allow(deprecated)]
                let (k1, k2, k3, k4) = p.channels4();
                let vec: (f32, f32, f32, f32) = (
                    NumCast::from(k1).unwrap(),
                    NumCast::from(k2).unwrap(),
                    NumCast::from(k3).unwrap(),
                    NumCast::from(k4).unwrap(),
                );

                t.0 += vec.0 * w;
                t.1 += vec.1 * w;
                t.2 += vec.2 * w;
                t.3 += vec.3 * w;
            }

            #[allow(deprecated)]
            // This is not necessarily Rgba.
            let t = Pixel::from_channels(t.0, t.1, t.2, t.3);

            out.put_pixel(x, outy, t);
        }
    }

    out
}

/// Local struct for keeping track of pixel sums for fast thumbnail averaging
struct ThumbnailSum<S: Primitive + Enlargeable>(S::Larger, S::Larger, S::Larger, S::Larger);

impl<S: Primitive + Enlargeable> ThumbnailSum<S> {
    fn zeroed() -> Self {
        ThumbnailSum(
            S::Larger::zero(),
            S::Larger::zero(),
            S::Larger::zero(),
            S::Larger::zero(),
        )
    }

    fn sample_val(val: S) -> S::Larger {
        <S::Larger as NumCast>::from(val).unwrap()
    }

    fn add_pixel<P: Pixel<Subpixel = S>>(&mut self, pixel: P) {
        #[allow(deprecated)]
        let pixel = pixel.channels4();
        self.0 += Self::sample_val(pixel.0);
        self.1 += Self::sample_val(pixel.1);
        self.2 += Self::sample_val(pixel.2);
        self.3 += Self::sample_val(pixel.3);
    }
}

/// Resize the supplied image to the specific dimensions.
///
/// For downscaling, this method uses a fast integer algorithm where each source pixel contributes
/// to exactly one target pixel.  May give aliasing artifacts if new size is close to old size.
///
/// In case the current width is smaller than the new width or similar for the height, another
/// strategy is used instead.  For each pixel in the output, a rectangular region of the input is
/// determined, just as previously.  But when no input pixel is part of this region, the nearest
/// pixels are interpolated instead.
///
/// For speed reasons, all interpolation is performed linearly over the colour values.  It will not
/// take the pixel colour spaces into account.
pub fn thumbnail<I, P, S>(image: &I, new_width: u32, new_height: u32) -> ImageBuffer<P, Vec<S>>
where
    I: GenericImageView<Pixel = P>,
    P: Pixel<Subpixel = S> + 'static,
    S: Primitive + Enlargeable + 'static,
{
    let (width, height) = image.dimensions();
    let mut out = image.buffer_with_dimensions(new_width, new_height);

    if height == 0 || width == 0 {
        return out;
    }

    let x_ratio = width as f32 / new_width as f32;
    let y_ratio = height as f32 / new_height as f32;

    for outy in 0..new_height {
        let bottomf = outy as f32 * y_ratio;
        let topf = bottomf + y_ratio;

        let bottom = clamp(bottomf.ceil() as u32, 0, height - 1);
        let top = clamp(topf.ceil() as u32, bottom, height);

        for outx in 0..new_width {
            let leftf = outx as f32 * x_ratio;
            let rightf = leftf + x_ratio;

            let left = clamp(leftf.ceil() as u32, 0, width - 1);
            let right = clamp(rightf.ceil() as u32, left, width);

            let avg = if bottom != top && left != right {
                thumbnail_sample_block(image, left, right, bottom, top)
            } else if bottom != top {
                // && left == right
                // In the first column we have left == 0 and right > ceil(y_scale) > 0 so this
                // assertion can never trigger.
                debug_assert!(
                    left > 0 && right > 0,
                    "First output column must have corresponding pixels"
                );

                let fraction_horizontal = (leftf.fract() + rightf.fract()) / 2.;
                thumbnail_sample_fraction_horizontal(
                    image,
                    right - 1,
                    fraction_horizontal,
                    bottom,
                    top,
                )
            } else if left != right {
                // && bottom == top
                // In the first line we have bottom == 0 and top > ceil(x_scale) > 0 so this
                // assertion can never trigger.
                debug_assert!(
                    bottom > 0 && top > 0,
                    "First output row must have corresponding pixels"
                );

                let fraction_vertical = (topf.fract() + bottomf.fract()) / 2.;
                thumbnail_sample_fraction_vertical(image, left, right, top - 1, fraction_vertical)
            } else {
                // bottom == top && left == right
                let fraction_horizontal = (topf.fract() + bottomf.fract()) / 2.;
                let fraction_vertical = (leftf.fract() + rightf.fract()) / 2.;

                thumbnail_sample_fraction_both(
                    image,
                    right - 1,
                    fraction_horizontal,
                    top - 1,
                    fraction_vertical,
                )
            };

            #[allow(deprecated)]
            let pixel = Pixel::from_channels(avg.0, avg.1, avg.2, avg.3);
            out.put_pixel(outx, outy, pixel);
        }
    }

    out
}

/// Get a pixel for a thumbnail where the input window encloses at least a full pixel.
fn thumbnail_sample_block<I, P, S>(
    image: &I,
    left: u32,
    right: u32,
    bottom: u32,
    top: u32,
) -> (S, S, S, S)
where
    I: GenericImageView<Pixel = P>,
    P: Pixel<Subpixel = S>,
    S: Primitive + Enlargeable,
{
    let mut sum = ThumbnailSum::zeroed();

    for y in bottom..top {
        for x in left..right {
            let k = image.get_pixel(x, y);
            sum.add_pixel(k);
        }
    }

    let n = <S::Larger as NumCast>::from((right - left) * (top - bottom)).unwrap();
    let round = <S::Larger as NumCast>::from(n / NumCast::from(2).unwrap()).unwrap();
    (
        S::clamp_from((sum.0 + round) / n),
        S::clamp_from((sum.1 + round) / n),
        S::clamp_from((sum.2 + round) / n),
        S::clamp_from((sum.3 + round) / n),
    )
}

/// Get a thumbnail pixel where the input window encloses at least a vertical pixel.
fn thumbnail_sample_fraction_horizontal<I, P, S>(
    image: &I,
    left: u32,
    fraction_horizontal: f32,
    bottom: u32,
    top: u32,
) -> (S, S, S, S)
where
    I: GenericImageView<Pixel = P>,
    P: Pixel<Subpixel = S>,
    S: Primitive + Enlargeable,
{
    let fract = fraction_horizontal;

    let mut sum_left = ThumbnailSum::zeroed();
    let mut sum_right = ThumbnailSum::zeroed();
    for x in bottom..top {
        let k_left = image.get_pixel(left, x);
        sum_left.add_pixel(k_left);

        let k_right = image.get_pixel(left + 1, x);
        sum_right.add_pixel(k_right);
    }

    // Now we approximate: left/n*(1-fract) + right/n*fract
    let fact_right = fract / ((top - bottom) as f32);
    let fact_left = (1. - fract) / ((top - bottom) as f32);

    let mix_left_and_right = |leftv: S::Larger, rightv: S::Larger| {
        <S as NumCast>::from(
            fact_left * leftv.to_f32().unwrap() + fact_right * rightv.to_f32().unwrap(),
        )
        .expect("Average sample value should fit into sample type")
    };

    (
        mix_left_and_right(sum_left.0, sum_right.0),
        mix_left_and_right(sum_left.1, sum_right.1),
        mix_left_and_right(sum_left.2, sum_right.2),
        mix_left_and_right(sum_left.3, sum_right.3),
    )
}

/// Get a thumbnail pixel where the input window encloses at least a horizontal pixel.
fn thumbnail_sample_fraction_vertical<I, P, S>(
    image: &I,
    left: u32,
    right: u32,
    bottom: u32,
    fraction_vertical: f32,
) -> (S, S, S, S)
where
    I: GenericImageView<Pixel = P>,
    P: Pixel<Subpixel = S>,
    S: Primitive + Enlargeable,
{
    let fract = fraction_vertical;

    let mut sum_bot = ThumbnailSum::zeroed();
    let mut sum_top = ThumbnailSum::zeroed();
    for x in left..right {
        let k_bot = image.get_pixel(x, bottom);
        sum_bot.add_pixel(k_bot);

        let k_top = image.get_pixel(x, bottom + 1);
        sum_top.add_pixel(k_top);
    }

    // Now we approximate: bot/n*fract + top/n*(1-fract)
    let fact_top = fract / ((right - left) as f32);
    let fact_bot = (1. - fract) / ((right - left) as f32);

    let mix_bot_and_top = |botv: S::Larger, topv: S::Larger| {
        <S as NumCast>::from(fact_bot * botv.to_f32().unwrap() + fact_top * topv.to_f32().unwrap())
            .expect("Average sample value should fit into sample type")
    };

    (
        mix_bot_and_top(sum_bot.0, sum_top.0),
        mix_bot_and_top(sum_bot.1, sum_top.1),
        mix_bot_and_top(sum_bot.2, sum_top.2),
        mix_bot_and_top(sum_bot.3, sum_top.3),
    )
}

/// Get a single pixel for a thumbnail where the input window does not enclose any full pixel.
fn thumbnail_sample_fraction_both<I, P, S>(
    image: &I,
    left: u32,
    fraction_vertical: f32,
    bottom: u32,
    fraction_horizontal: f32,
) -> (S, S, S, S)
where
    I: GenericImageView<Pixel = P>,
    P: Pixel<Subpixel = S>,
    S: Primitive + Enlargeable,
{
    #[allow(deprecated)]
    let k_bl = image.get_pixel(left, bottom).channels4();
    #[allow(deprecated)]
    let k_tl = image.get_pixel(left, bottom + 1).channels4();
    #[allow(deprecated)]
    let k_br = image.get_pixel(left + 1, bottom).channels4();
    #[allow(deprecated)]
    let k_tr = image.get_pixel(left + 1, bottom + 1).channels4();

    let frac_v = fraction_vertical;
    let frac_h = fraction_horizontal;

    let fact_tr = frac_v * frac_h;
    let fact_tl = frac_v * (1. - frac_h);
    let fact_br = (1. - frac_v) * frac_h;
    let fact_bl = (1. - frac_v) * (1. - frac_h);

    let mix = |br: S, tr: S, bl: S, tl: S| {
        <S as NumCast>::from(
            fact_br * br.to_f32().unwrap()
                + fact_tr * tr.to_f32().unwrap()
                + fact_bl * bl.to_f32().unwrap()
                + fact_tl * tl.to_f32().unwrap(),
        )
        .expect("Average sample value should fit into sample type")
    };

    (
        mix(k_br.0, k_tr.0, k_bl.0, k_tl.0),
        mix(k_br.1, k_tr.1, k_bl.1, k_tl.1),
        mix(k_br.2, k_tr.2, k_bl.2, k_tl.2),
        mix(k_br.3, k_tr.3, k_bl.3, k_tl.3),
    )
}

/// Perform a 3x3 box filter on the supplied image.
///
/// # Arguments:
///
/// * `image` - source image.
/// * `kernel` - is an array of the filter weights of length 9.
///
/// This method typically assumes that the input is scene-linear light.
/// If it is not, color distortion may occur.
pub fn filter3x3<I, P, S>(image: &I, kernel: &[f32]) -> ImageBuffer<P, Vec<S>>
where
    I: GenericImageView<Pixel = P>,
    P: Pixel<Subpixel = S> + 'static,
    S: Primitive + 'static,
{
    // The kernel's input positions relative to the current pixel.
    let taps: &[(isize, isize)] = &[
        (-1, -1),
        (0, -1),
        (1, -1),
        (-1, 0),
        (0, 0),
        (1, 0),
        (-1, 1),
        (0, 1),
        (1, 1),
    ];

    let (width, height) = image.dimensions();
    let mut out = image.buffer_like();

    let max = S::DEFAULT_MAX_VALUE;
    let max: f32 = NumCast::from(max).unwrap();

    let inverse_sum = match kernel.iter().sum() {
        0.0 => 1.0,
        sum => 1.0 / sum,
    };

    for y in 1..height - 1 {
        for x in 1..width - 1 {
            let mut t = (0.0, 0.0, 0.0, 0.0);

            // TODO: There is no need to recalculate the kernel for each pixel.
            // Only a subtract and addition is needed for pixels after the first
            // in each row.
            for (&k, &(a, b)) in kernel.iter().zip(taps.iter()) {
                let x0 = x as isize + a;
                let y0 = y as isize + b;

                let p = image.get_pixel(x0 as u32, y0 as u32);

                #[allow(deprecated)]
                let (k1, k2, k3, k4) = p.channels4();

                let vec: (f32, f32, f32, f32) = (
                    NumCast::from(k1).unwrap(),
                    NumCast::from(k2).unwrap(),
                    NumCast::from(k3).unwrap(),
                    NumCast::from(k4).unwrap(),
                );

                t.0 += vec.0 * k;
                t.1 += vec.1 * k;
                t.2 += vec.2 * k;
                t.3 += vec.3 * k;
            }

            let (t1, t2, t3, t4) = (
                t.0 * inverse_sum,
                t.1 * inverse_sum,
                t.2 * inverse_sum,
                t.3 * inverse_sum,
            );

            #[allow(deprecated)]
            let t = Pixel::from_channels(
                NumCast::from(clamp(t1, 0.0, max)).unwrap(),
                NumCast::from(clamp(t2, 0.0, max)).unwrap(),
                NumCast::from(clamp(t3, 0.0, max)).unwrap(),
                NumCast::from(clamp(t4, 0.0, max)).unwrap(),
            );

            out.put_pixel(x, y, t);
        }
    }

    out
}

/// Resize the supplied image to the specified dimensions.
///
/// # Arguments:
///
/// * `nwidth` - new image width.
/// * `nheight` - new image height.
/// * `filter` -  is the sampling filter to use, see [FilterType] for mor information.
///
/// This method assumes alpha pre-multiplication for images that contain non-constant alpha.
///
/// This method typically assumes that the input is scene-linear light.
/// If it is not, color distortion may occur.
pub fn resize<I: GenericImageView>(
    image: &I,
    nwidth: u32,
    nheight: u32,
    filter: FilterType,
) -> ImageBuffer<I::Pixel, Vec<<I::Pixel as Pixel>::Subpixel>>
where
    I::Pixel: 'static,
    <I::Pixel as Pixel>::Subpixel: 'static,
{
    // Check if there is nothing to sample from.
    let is_empty = {
        let (width, height) = image.dimensions();
        width == 0 || height == 0
    };

    if is_empty {
        return image.buffer_with_dimensions(nwidth, nheight);
    }

    // check if the new dimensions are the same as the old. if they are, make a copy instead of resampling
    if (nwidth, nheight) == image.dimensions() {
        let mut tmp = image.buffer_like();
        tmp.copy_from(image, 0, 0).unwrap();
        return tmp;
    }

    let mut method = match filter {
        FilterType::Nearest => Filter {
            kernel: Box::new(box_kernel),
            support: 0.0,
        },
        FilterType::Triangle => Filter {
            kernel: Box::new(triangle_kernel),
            support: 1.0,
        },
        FilterType::CatmullRom => Filter {
            kernel: Box::new(catmullrom_kernel),
            support: 2.0,
        },
        FilterType::Gaussian => Filter {
            kernel: Box::new(gaussian_kernel),
            support: 3.0,
        },
        FilterType::Lanczos3 => Filter {
            kernel: Box::new(lanczos3_kernel),
            support: 3.0,
        },
    };

    // Note: tmp is not necessarily actually Rgba
    let tmp: Rgba32FImage = vertical_sample(image, nheight, &mut method);
    horizontal_sample(&tmp, nwidth, &mut method)
}

/// Performs a Gaussian blur on the supplied image.
///
/// # Arguments
///
///  - `sigma` - gaussian bell flattening level.
///
/// Use [`crate::imageops::fast_blur()`] for a faster but less
/// accurate version.
/// This method assumes alpha pre-multiplication for images that contain non-constant alpha.
/// This method typically assumes that the input is scene-linear light.
/// If it is not, color distortion may occur.
pub fn blur<I: GenericImageView>(
    image: &I,
    sigma: f32,
) -> ImageBuffer<I::Pixel, Vec<<I::Pixel as Pixel>::Subpixel>>
where
    I::Pixel: 'static,
{
    gaussian_blur_indirect(
        image,
        GaussianBlurParameters::new_from_sigma(if sigma == 0.0 { 0.8 } else { sigma }),
    )
}

/// Performs a Gaussian blur on the supplied image.
///
/// # Arguments
///
///  - `parameters` - see [GaussianBlurParameters] for more info.
///
/// This method assumes alpha pre-multiplication for images that contain non-constant alpha.
/// This method typically assumes that the input is scene-linear light.
/// If it is not, color distortion may occur.
pub fn blur_advanced<I: GenericImageView>(
    image: &I,
    parameters: GaussianBlurParameters,
) -> ImageBuffer<I::Pixel, Vec<<I::Pixel as Pixel>::Subpixel>>
where
    I::Pixel: 'static,
{
    gaussian_blur_indirect(image, parameters)
}

fn get_gaussian_kernel_1d(width: usize, sigma: f32) -> Vec<f32> {
    let mut sum_norm: f32 = 0f32;
    let mut kernel = vec![0f32; width];
    let scale = 1f32 / (f32::sqrt(2f32 * f32::consts::PI) * sigma);
    let mean = (width / 2) as f32;

    for (x, weight) in kernel.iter_mut().enumerate() {
        let new_weight = f32::exp(-0.5f32 * f32::powf((x as f32 - mean) / sigma, 2.0f32)) * scale;
        *weight = new_weight;
        sum_norm += new_weight;
    }

    if sum_norm != 0f32 {
        let sum_scale = 1f32 / sum_norm;
        for weight in &mut kernel {
            *weight = weight.mul(sum_scale);
        }
    }

    kernel
}

/// Holds analytical gaussian blur representation
#[derive(Copy, Clone, PartialOrd, PartialEq)]
pub struct GaussianBlurParameters {
    /// X-axis kernel, must be odd
    x_axis_kernel_size: u32,
    /// X-axis sigma, must > 0, not subnormal, and not NaN
    x_axis_sigma: f32,
    /// Y-axis kernel, must be odd
    y_axis_kernel_size: u32,
    /// Y-axis sigma, must > 0, not subnormal, and not NaN
    y_axis_sigma: f32,
}

impl GaussianBlurParameters {
    /// Built-in smoothing kernel with size 3.
    pub const SMOOTHING_3: GaussianBlurParameters = GaussianBlurParameters {
        x_axis_kernel_size: 3,
        x_axis_sigma: 0.8,
        y_axis_kernel_size: 3,
        y_axis_sigma: 0.8,
    };

    /// Built-in smoothing kernel with size 5.
    pub const SMOOTHING_5: GaussianBlurParameters = GaussianBlurParameters {
        x_axis_kernel_size: 5,
        x_axis_sigma: 1.1,
        y_axis_kernel_size: 5,
        y_axis_sigma: 1.1,
    };

    /// Built-in smoothing kernel with size 7.
    pub const SMOOTHING_7: GaussianBlurParameters = GaussianBlurParameters {
        x_axis_kernel_size: 7,
        x_axis_sigma: 1.4,
        y_axis_kernel_size: 7,
        y_axis_sigma: 1.4,
    };

    /// Creates a new parameters set from radius only.
    pub fn new_from_radius(radius: f32) -> GaussianBlurParameters {
        // Previous implementation was allowing passing 0 so we'll allow here also.
        assert!(radius >= 0.0);
        if radius != 0. {
            assert!(
                radius.is_normal(),
                "Radius do not allow infinities, NaNs or subnormals"
            );
        }
        GaussianBlurParameters::new_from_kernel_size(radius * 2. + 1.)
    }

    /// Creates a new parameters set from kernel size only.
    ///
    /// Kernel size will be rounded to nearest odd, and used with fraction
    /// to compute accurate required sigma.
    pub fn new_from_kernel_size(kernel_size: f32) -> GaussianBlurParameters {
        assert!(
            kernel_size > 0.,
            "Kernel size do not allow infinities, zeros, NaNs or subnormals or negatives"
        );
        assert!(
            kernel_size.is_normal(),
            "Kernel size do not allow infinities, zeros, NaNs or subnormals or negatives"
        );
        let i_kernel_size = GaussianBlurParameters::round_to_nearest_odd(kernel_size);
        assert_ne!(i_kernel_size % 2, 0, "Kernel size must be odd");
        let v_sigma = GaussianBlurParameters::sigma_size(kernel_size);
        GaussianBlurParameters {
            x_axis_kernel_size: i_kernel_size,
            x_axis_sigma: v_sigma,
            y_axis_kernel_size: i_kernel_size,
            y_axis_sigma: v_sigma,
        }
    }

    /// Creates a new anisotropic parameter set from kernel sizes
    ///
    /// Kernel size will be rounded to nearest odd, and used with fraction
    /// to compute accurate required sigma.
    pub fn new_anisotropic_kernel_size(
        x_axis_kernel_size: f32,
        y_axis_kernel_size: f32,
    ) -> GaussianBlurParameters {
        assert!(
            x_axis_kernel_size > 0.,
            "Kernel size do not allow infinities, zeros, NaNs or subnormals or negatives"
        );
        assert!(
            y_axis_kernel_size.is_normal(),
            "Kernel size do not allow infinities, zeros, NaNs or subnormals or negatives"
        );
        assert!(
            y_axis_kernel_size > 0.,
            "Kernel size do not allow infinities, zeros, NaNs or subnormals or negatives"
        );
        assert!(
            y_axis_kernel_size.is_normal(),
            "Kernel size do not allow infinities, zeros, NaNs or subnormals or negatives"
        );
        let x_kernel_size = GaussianBlurParameters::round_to_nearest_odd(x_axis_kernel_size);
        assert_ne!(x_kernel_size % 2, 0, "Kernel size must be odd");
        let y_kernel_size = GaussianBlurParameters::round_to_nearest_odd(y_axis_kernel_size);
        assert_ne!(y_kernel_size % 2, 0, "Kernel size must be odd");
        let x_sigma = GaussianBlurParameters::sigma_size(x_axis_kernel_size);
        let y_sigma = GaussianBlurParameters::sigma_size(y_axis_kernel_size);
        GaussianBlurParameters {
            x_axis_kernel_size: x_kernel_size,
            x_axis_sigma: x_sigma,
            y_axis_kernel_size: y_kernel_size,
            y_axis_sigma: y_sigma,
        }
    }

    /// Creates a new parameters set from sigma only
    pub fn new_from_sigma(sigma: f32) -> GaussianBlurParameters {
        assert!(
            sigma.is_normal(),
            "Sigma cannot be NaN, Infinities, subnormal or zero"
        );
        assert!(sigma > 0.0, "Sigma must be positive");
        let kernel_size = GaussianBlurParameters::kernel_size_from_sigma(sigma);
        GaussianBlurParameters {
            x_axis_kernel_size: kernel_size,
            x_axis_sigma: sigma,
            y_axis_kernel_size: kernel_size,
            y_axis_sigma: sigma,
        }
    }

    #[inline]
    fn round_to_nearest_odd(x: f32) -> u32 {
        let n = x.round() as u32;
        if n % 2 != 0 {
            n
        } else {
            let lower = n - 1;
            let upper = n + 1;

            let dist_lower = (x - lower as f32).abs();
            let dist_upper = (x - upper as f32).abs();

            if dist_lower <= dist_upper {
                lower
            } else {
                upper
            }
        }
    }

    fn sigma_size(kernel_size: f32) -> f32 {
        let safe_kernel_size = if kernel_size <= 1. { 0.8 } else { kernel_size };
        0.3 * ((safe_kernel_size - 1.) * 0.5 - 1.) + 0.8
    }

    fn kernel_size_from_sigma(sigma: f32) -> u32 {
        let possible_size = (((((sigma - 0.8) / 0.3) + 1.) * 2.) + 1.).max(3.) as u32;
        if possible_size % 2 == 0 {
            return possible_size + 1;
        }
        possible_size
    }
}

pub(crate) fn gaussian_blur_dyn_image(
    image: &DynamicImage,
    parameters: GaussianBlurParameters,
) -> DynamicImage {
    let x_axis_kernel = get_gaussian_kernel_1d(
        parameters.x_axis_kernel_size as usize,
        parameters.x_axis_sigma,
    );

    let y_axis_kernel = get_gaussian_kernel_1d(
        parameters.y_axis_kernel_size as usize,
        parameters.y_axis_sigma,
    );

    let filter_image_size = FilterImageSize {
        width: image.width() as usize,
        height: image.height() as usize,
    };

    let mut target = match image {
        DynamicImage::ImageLuma8(img) => {
            let mut dest_image = vec![0u8; img.len()];
            filter_2d_sep_plane(
                img.as_raw(),
                &mut dest_image,
                filter_image_size,
                &x_axis_kernel,
                &y_axis_kernel,
            )
            .unwrap();
            DynamicImage::ImageLuma8(
                GrayImage::from_raw(img.width(), img.height(), dest_image).unwrap(),
            )
        }
        DynamicImage::ImageLumaA8(img) => {
            let mut dest_image = vec![0u8; img.len()];
            filter_2d_sep_la(
                img.as_raw(),
                &mut dest_image,
                filter_image_size,
                &x_axis_kernel,
                &y_axis_kernel,
            )
            .unwrap();
            DynamicImage::ImageLumaA8(
                GrayAlphaImage::from_raw(img.width(), img.height(), dest_image).unwrap(),
            )
        }
        DynamicImage::ImageRgb8(img) => {
            let mut dest_image = vec![0u8; img.len()];
            filter_2d_sep_rgb(
                img.as_raw(),
                &mut dest_image,
                filter_image_size,
                &x_axis_kernel,
                &y_axis_kernel,
            )
            .unwrap();
            DynamicImage::ImageRgb8(
                RgbImage::from_raw(img.width(), img.height(), dest_image).unwrap(),
            )
        }
        DynamicImage::ImageRgba8(img) => {
            let mut dest_image = vec![0u8; img.len()];
            filter_2d_sep_rgba(
                img.as_raw(),
                &mut dest_image,
                filter_image_size,
                &x_axis_kernel,
                &y_axis_kernel,
            )
            .unwrap();
            DynamicImage::ImageRgba8(
                RgbaImage::from_raw(img.width(), img.height(), dest_image).unwrap(),
            )
        }
        DynamicImage::ImageLuma16(img) => {
            let mut dest_image = vec![0u16; img.len()];
            filter_2d_sep_plane_u16(
                img.as_raw(),
                &mut dest_image,
                filter_image_size,
                &x_axis_kernel,
                &y_axis_kernel,
            )
            .unwrap();
            DynamicImage::ImageLuma16(
                Gray16Image::from_raw(img.width(), img.height(), dest_image).unwrap(),
            )
        }
        DynamicImage::ImageLumaA16(img) => {
            let mut dest_image = vec![0u16; img.len()];
            filter_2d_sep_la_u16(
                img.as_raw(),
                &mut dest_image,
                filter_image_size,
                &x_axis_kernel,
                &y_axis_kernel,
            )
            .unwrap();
            DynamicImage::ImageLumaA16(
                GrayAlpha16Image::from_raw(img.width(), img.height(), dest_image).unwrap(),
            )
        }
        DynamicImage::ImageRgb16(img) => {
            let mut dest_image = vec![0u16; img.len()];
            filter_2d_sep_rgb_u16(
                img.as_raw(),
                &mut dest_image,
                filter_image_size,
                &x_axis_kernel,
                &y_axis_kernel,
            )
            .unwrap();
            DynamicImage::ImageRgb16(
                Rgb16Image::from_raw(img.width(), img.height(), dest_image).unwrap(),
            )
        }
        DynamicImage::ImageRgba16(img) => {
            let mut dest_image = vec![0u16; img.len()];
            filter_2d_sep_rgba_u16(
                img.as_raw(),
                &mut dest_image,
                filter_image_size,
                &x_axis_kernel,
                &y_axis_kernel,
            )
            .unwrap();
            DynamicImage::ImageRgba16(
                Rgba16Image::from_raw(img.width(), img.height(), dest_image).unwrap(),
            )
        }
        DynamicImage::ImageRgb32F(img) => {
            let mut dest_image = vec![0f32; img.len()];
            filter_2d_sep_rgb_f32(
                img.as_raw(),
                &mut dest_image,
                filter_image_size,
                &x_axis_kernel,
                &y_axis_kernel,
            )
            .unwrap();
            DynamicImage::ImageRgb32F(
                Rgb32FImage::from_raw(img.width(), img.height(), dest_image).unwrap(),
            )
        }
        DynamicImage::ImageRgba32F(img) => {
            let mut dest_image = vec![0f32; img.len()];
            filter_2d_sep_rgba_f32(
                img.as_raw(),
                &mut dest_image,
                filter_image_size,
                &x_axis_kernel,
                &y_axis_kernel,
            )
            .unwrap();
            DynamicImage::ImageRgba32F(
                Rgba32FImage::from_raw(img.width(), img.height(), dest_image).unwrap(),
            )
        }
    };

    // Must succeed.
    let _ = target.set_color_space(image.color_space());
    target
}

fn gaussian_blur_indirect<I: GenericImageView>(
    image: &I,
    parameters: GaussianBlurParameters,
) -> ImageBuffer<I::Pixel, Vec<<I::Pixel as Pixel>::Subpixel>>
where
    I::Pixel: 'static,
{
    match I::Pixel::CHANNEL_COUNT {
        1 => gaussian_blur_indirect_impl::<I, 1>(image, parameters),
        2 => gaussian_blur_indirect_impl::<I, 2>(image, parameters),
        3 => gaussian_blur_indirect_impl::<I, 3>(image, parameters),
        4 => gaussian_blur_indirect_impl::<I, 4>(image, parameters),
        _ => unimplemented!(),
    }
}

fn gaussian_blur_indirect_impl<I: GenericImageView, const CN: usize>(
    image: &I,
    parameters: GaussianBlurParameters,
) -> ImageBuffer<I::Pixel, Vec<<I::Pixel as Pixel>::Subpixel>>
where
    I::Pixel: 'static,
{
    let mut transient = vec![0f32; image.width() as usize * image.height() as usize * CN];
    for (pixel, dst) in image.pixels().zip(transient.chunks_exact_mut(CN)) {
        let px = pixel.2.channels();
        match CN {
            1 => {
                dst[0] = NumCast::from(px[0]).unwrap();
            }
            2 => {
                dst[0] = NumCast::from(px[0]).unwrap();
                dst[1] = NumCast::from(px[1]).unwrap();
            }
            3 => {
                dst[0] = NumCast::from(px[0]).unwrap();
                dst[1] = NumCast::from(px[1]).unwrap();
                dst[2] = NumCast::from(px[2]).unwrap();
            }
            4 => {
                dst[0] = NumCast::from(px[0]).unwrap();
                dst[1] = NumCast::from(px[1]).unwrap();
                dst[2] = NumCast::from(px[2]).unwrap();
                dst[3] = NumCast::from(px[3]).unwrap();
            }
            _ => unreachable!(),
        }
    }

    let mut transient_dst = vec![0.; image.width() as usize * image.height() as usize * CN];

    let x_axis_kernel = get_gaussian_kernel_1d(
        parameters.x_axis_kernel_size as usize,
        parameters.x_axis_sigma,
    );
    let y_axis_kernel = get_gaussian_kernel_1d(
        parameters.y_axis_kernel_size as usize,
        parameters.y_axis_sigma,
    );

    let filter_image_size = FilterImageSize {
        width: image.width() as usize,
        height: image.height() as usize,
    };

    match CN {
        1 => {
            filter_2d_sep_plane_f32(
                &transient,
                &mut transient_dst,
                filter_image_size,
                &x_axis_kernel,
                &y_axis_kernel,
            )
            .unwrap();
        }
        2 => {
            filter_2d_sep_la_f32(
                &transient,
                &mut transient_dst,
                filter_image_size,
                &x_axis_kernel,
                &y_axis_kernel,
            )
            .unwrap();
        }
        3 => {
            filter_2d_sep_rgb_f32(
                &transient,
                &mut transient_dst,
                filter_image_size,
                &x_axis_kernel,
                &y_axis_kernel,
            )
            .unwrap();
        }
        4 => {
            filter_2d_sep_rgba_f32(
                &transient,
                &mut transient_dst,
                filter_image_size,
                &x_axis_kernel,
                &y_axis_kernel,
            )
            .unwrap();
        }
        _ => unreachable!(),
    }

    let mut out = image.buffer_like();
    for (dst, src) in out.pixels_mut().zip(transient_dst.chunks_exact_mut(CN)) {
        match CN {
            1 => {
                let v0 = NumCast::from(FloatNearest(src[0])).unwrap();
                #[allow(deprecated)]
                let t = Pixel::from_channels(v0, v0, v0, v0);
                *dst = t;
            }
            2 => {
                let v0 = NumCast::from(FloatNearest(src[0])).unwrap();
                let v1 = NumCast::from(FloatNearest(src[1])).unwrap();
                #[allow(deprecated)]
                let t = Pixel::from_channels(v0, v1, v0, v0);
                *dst = t;
            }
            3 => {
                let v0 = NumCast::from(FloatNearest(src[0])).unwrap();
                let v1 = NumCast::from(FloatNearest(src[1])).unwrap();
                let v2 = NumCast::from(FloatNearest(src[2])).unwrap();
                #[allow(deprecated)]
                let t = Pixel::from_channels(v0, v1, v2, v0);
                *dst = t;
            }
            4 => {
                let v0 = NumCast::from(FloatNearest(src[0])).unwrap();
                let v1 = NumCast::from(FloatNearest(src[1])).unwrap();
                let v2 = NumCast::from(FloatNearest(src[2])).unwrap();
                let v3 = NumCast::from(FloatNearest(src[3])).unwrap();
                #[allow(deprecated)]
                let t = Pixel::from_channels(v0, v1, v2, v3);
                *dst = t;
            }
            _ => unreachable!(),
        }
    }

    out
}

/// Performs an unsharpen mask on the supplied image.
///
/// # Arguments:
///
/// * `sigma` - is the amount to blur the image by.
/// * `threshold` - is the threshold for minimal brightness change that will be sharpened.
///
/// This method typically assumes that the input is scene-linear light.
/// If it is not, color distortion may occur.
///
/// See [Digital unsharp masking](https://en.wikipedia.org/wiki/Unsharp_masking#Digital_unsharp_masking) for more information.
pub fn unsharpen<I, P, S>(image: &I, sigma: f32, threshold: i32) -> ImageBuffer<P, Vec<S>>
where
    I: GenericImageView<Pixel = P>,
    P: Pixel<Subpixel = S> + 'static,
    S: Primitive + 'static,
{
    let mut tmp = blur_advanced(image, GaussianBlurParameters::new_from_sigma(sigma));

    let max = S::DEFAULT_MAX_VALUE;
    let max: i32 = NumCast::from(max).unwrap();
    let (width, height) = image.dimensions();

    for y in 0..height {
        for x in 0..width {
            let a = image.get_pixel(x, y);
            let b = tmp.get_pixel_mut(x, y);

            let p = a.map2(b, |c, d| {
                let ic: i32 = NumCast::from(c).unwrap();
                let id: i32 = NumCast::from(d).unwrap();

                let diff = ic - id;

                if diff.abs() > threshold {
                    let e = clamp(ic + diff, 0, max); // FIXME what does this do for f32? clamp 0-1 integers??

                    NumCast::from(e).unwrap()
                } else {
                    c
                }
            });

            *b = p;
        }
    }

    tmp
}

#[cfg(test)]
mod tests {
    use super::{resize, sample_bilinear, sample_nearest, FilterType};
    use crate::{GenericImageView, ImageBuffer, RgbImage};
    #[cfg(feature = "benchmarks")]
    use test;

    #[bench]
    #[cfg(all(feature = "benchmarks", feature = "png"))]
    fn bench_resize(b: &mut test::Bencher) {
        use std::path::Path;
        let img = crate::open(Path::new("./examples/fractal.png")).unwrap();
        b.iter(|| {
            test::black_box(resize(&img, 200, 200, FilterType::Nearest));
        });
        b.bytes = 800 * 800 * 3 + 200 * 200 * 3;
    }

    #[test]
    #[cfg(feature = "png")]
    fn test_resize_same_size() {
        use std::path::Path;
        let img = crate::open(Path::new("./examples/fractal.png")).unwrap();
<<<<<<< HEAD
        let resize = img.resize_to_fit(img.width(), img.height(), FilterType::Triangle);
        assert!(img.pixels().eq(resize.pixels()));
=======
        let mut resized = img.clone();
        resized.resize(img.width(), img.height(), FilterType::Triangle);
        assert!(img.pixels().eq(resized.pixels()));
>>>>>>> ee7c5d97
    }

    #[test]
    #[cfg(feature = "png")]
    fn test_sample_bilinear() {
        use std::path::Path;
        let img = crate::open(Path::new("./examples/fractal.png")).unwrap();
        assert!(sample_bilinear(&img, 0., 0.).is_some());
        assert!(sample_bilinear(&img, 1., 0.).is_some());
        assert!(sample_bilinear(&img, 0., 1.).is_some());
        assert!(sample_bilinear(&img, 1., 1.).is_some());
        assert!(sample_bilinear(&img, 0.5, 0.5).is_some());

        assert!(sample_bilinear(&img, 1.2, 0.5).is_none());
        assert!(sample_bilinear(&img, 0.5, 1.2).is_none());
        assert!(sample_bilinear(&img, 1.2, 1.2).is_none());

        assert!(sample_bilinear(&img, -0.1, 0.2).is_none());
        assert!(sample_bilinear(&img, 0.2, -0.1).is_none());
        assert!(sample_bilinear(&img, -0.1, -0.1).is_none());
    }
    #[test]
    #[cfg(feature = "png")]
    fn test_sample_nearest() {
        use std::path::Path;
        let img = crate::open(Path::new("./examples/fractal.png")).unwrap();
        assert!(sample_nearest(&img, 0., 0.).is_some());
        assert!(sample_nearest(&img, 1., 0.).is_some());
        assert!(sample_nearest(&img, 0., 1.).is_some());
        assert!(sample_nearest(&img, 1., 1.).is_some());
        assert!(sample_nearest(&img, 0.5, 0.5).is_some());

        assert!(sample_nearest(&img, 1.2, 0.5).is_none());
        assert!(sample_nearest(&img, 0.5, 1.2).is_none());
        assert!(sample_nearest(&img, 1.2, 1.2).is_none());

        assert!(sample_nearest(&img, -0.1, 0.2).is_none());
        assert!(sample_nearest(&img, 0.2, -0.1).is_none());
        assert!(sample_nearest(&img, -0.1, -0.1).is_none());
    }
    #[test]
    fn test_sample_bilinear_correctness() {
        use crate::Rgba;
        let img = ImageBuffer::from_fn(2, 2, |x, y| match (x, y) {
            (0, 0) => Rgba([255, 0, 0, 0]),
            (0, 1) => Rgba([0, 255, 0, 0]),
            (1, 0) => Rgba([0, 0, 255, 0]),
            (1, 1) => Rgba([0, 0, 0, 255]),
            _ => panic!(),
        });
        assert_eq!(sample_bilinear(&img, 0.5, 0.5), Some(Rgba([64; 4])));
        assert_eq!(sample_bilinear(&img, 0.0, 0.0), Some(Rgba([255, 0, 0, 0])));
        assert_eq!(sample_bilinear(&img, 0.0, 1.0), Some(Rgba([0, 255, 0, 0])));
        assert_eq!(sample_bilinear(&img, 1.0, 0.0), Some(Rgba([0, 0, 255, 0])));
        assert_eq!(sample_bilinear(&img, 1.0, 1.0), Some(Rgba([0, 0, 0, 255])));

        assert_eq!(
            sample_bilinear(&img, 0.5, 0.0),
            Some(Rgba([128, 0, 128, 0]))
        );
        assert_eq!(
            sample_bilinear(&img, 0.0, 0.5),
            Some(Rgba([128, 128, 0, 0]))
        );
        assert_eq!(
            sample_bilinear(&img, 0.5, 1.0),
            Some(Rgba([0, 128, 0, 128]))
        );
        assert_eq!(
            sample_bilinear(&img, 1.0, 0.5),
            Some(Rgba([0, 0, 128, 128]))
        );
    }
    #[bench]
    #[cfg(feature = "benchmarks")]
    fn bench_sample_bilinear(b: &mut test::Bencher) {
        use crate::Rgba;
        let img = ImageBuffer::from_fn(2, 2, |x, y| match (x, y) {
            (0, 0) => Rgba([255, 0, 0, 0]),
            (0, 1) => Rgba([0, 255, 0, 0]),
            (1, 0) => Rgba([0, 0, 255, 0]),
            (1, 1) => Rgba([0, 0, 0, 255]),
            _ => panic!(),
        });
        b.iter(|| {
            sample_bilinear(&img, test::black_box(0.5), test::black_box(0.5));
        });
    }
    #[test]
    fn test_sample_nearest_correctness() {
        use crate::Rgba;
        let img = ImageBuffer::from_fn(2, 2, |x, y| match (x, y) {
            (0, 0) => Rgba([255, 0, 0, 0]),
            (0, 1) => Rgba([0, 255, 0, 0]),
            (1, 0) => Rgba([0, 0, 255, 0]),
            (1, 1) => Rgba([0, 0, 0, 255]),
            _ => panic!(),
        });

        assert_eq!(sample_nearest(&img, 0.0, 0.0), Some(Rgba([255, 0, 0, 0])));
        assert_eq!(sample_nearest(&img, 0.0, 1.0), Some(Rgba([0, 255, 0, 0])));
        assert_eq!(sample_nearest(&img, 1.0, 0.0), Some(Rgba([0, 0, 255, 0])));
        assert_eq!(sample_nearest(&img, 1.0, 1.0), Some(Rgba([0, 0, 0, 255])));

        assert_eq!(sample_nearest(&img, 0.5, 0.5), Some(Rgba([0, 0, 0, 255])));
        assert_eq!(sample_nearest(&img, 0.5, 0.0), Some(Rgba([0, 0, 255, 0])));
        assert_eq!(sample_nearest(&img, 0.0, 0.5), Some(Rgba([0, 255, 0, 0])));
        assert_eq!(sample_nearest(&img, 0.5, 1.0), Some(Rgba([0, 0, 0, 255])));
        assert_eq!(sample_nearest(&img, 1.0, 0.5), Some(Rgba([0, 0, 0, 255])));
    }

    #[bench]
    #[cfg(all(feature = "benchmarks", feature = "tiff"))]
    fn bench_resize_same_size(b: &mut test::Bencher) {
        let path = concat!(
            env!("CARGO_MANIFEST_DIR"),
            "/tests/images/tiff/testsuite/mandrill.tiff"
        );
        let image = crate::open(path).unwrap();
        b.iter(|| {
<<<<<<< HEAD
            test::black_box(image.resize_to_fit(
                image.width(),
                image.height(),
                FilterType::CatmullRom,
            ));
=======
            test::black_box(image.clone()).resize(
                image.width(),
                image.height(),
                FilterType::CatmullRom,
            );
>>>>>>> ee7c5d97
        });
        b.bytes = u64::from(image.width() * image.height() * 3);
    }

    #[test]
    fn test_issue_186() {
        let img: RgbImage = ImageBuffer::new(100, 100);
        let _ = resize(&img, 50, 50, FilterType::Lanczos3);
    }

    #[bench]
    #[cfg(all(feature = "benchmarks", feature = "tiff"))]
    fn bench_thumbnail(b: &mut test::Bencher) {
        let path = concat!(
            env!("CARGO_MANIFEST_DIR"),
            "/tests/images/tiff/testsuite/mandrill.tiff"
        );
        let image = crate::open(path).unwrap();
        b.iter(|| {
            test::black_box(image.thumbnail(256, 256));
        });
        b.bytes = 512 * 512 * 4 + 256 * 256 * 4;
    }

    #[bench]
    #[cfg(all(feature = "benchmarks", feature = "tiff"))]
    fn bench_thumbnail_upsize(b: &mut test::Bencher) {
        let path = concat!(
            env!("CARGO_MANIFEST_DIR"),
            "/tests/images/tiff/testsuite/mandrill.tiff"
        );
        let image = crate::open(path).unwrap().thumbnail(256, 256);
        b.iter(|| {
            test::black_box(image.thumbnail(512, 512));
        });
        b.bytes = 512 * 512 * 4 + 256 * 256 * 4;
    }

    #[bench]
    #[cfg(all(feature = "benchmarks", feature = "tiff"))]
    fn bench_thumbnail_upsize_irregular(b: &mut test::Bencher) {
        let path = concat!(
            env!("CARGO_MANIFEST_DIR"),
            "/tests/images/tiff/testsuite/mandrill.tiff"
        );
        let image = crate::open(path).unwrap().thumbnail(193, 193);
        b.iter(|| {
            test::black_box(image.thumbnail(256, 256));
        });
        b.bytes = 193 * 193 * 4 + 256 * 256 * 4;
    }

    #[test]
    #[cfg(feature = "png")]
    fn resize_transparent_image() {
        use super::FilterType::{CatmullRom, Gaussian, Lanczos3, Nearest, Triangle};
        use crate::imageops::crop_imm;
        use crate::RgbaImage;

        fn assert_resize(image: &RgbaImage, filter: FilterType) {
            let resized = resize(image, 16, 16, filter);
            let cropped = crop_imm(&resized, 5, 5, 6, 6).to_image();
            for pixel in cropped.pixels() {
                let alpha = pixel.0[3];
                assert!(
                    alpha != 254 && alpha != 253,
                    "alpha value: {alpha}, {filter:?}"
                );
            }
        }

        let path = concat!(
            env!("CARGO_MANIFEST_DIR"),
            "/tests/images/png/transparency/tp1n3p08.png"
        );
        let img = crate::open(path).unwrap();
        let rgba8 = img.as_rgba8().unwrap();
        let filters = &[Nearest, Triangle, CatmullRom, Gaussian, Lanczos3];
        for filter in filters {
            assert_resize(rgba8, *filter);
        }
    }

    #[test]
    fn bug_1600() {
        let image = crate::RgbaImage::from_raw(629, 627, vec![255; 629 * 627 * 4]).unwrap();
        let result = resize(&image, 22, 22, FilterType::Lanczos3);
        assert!(result.into_raw().into_iter().any(|c| c != 0));
    }

    #[test]
    fn issue_2340() {
        let empty = crate::GrayImage::from_raw(1 << 31, 0, vec![]).unwrap();
        // Really we're checking that no overflow / outsized allocation happens here.
        let result = resize(&empty, 1, 1, FilterType::Lanczos3);
        assert!(result.into_raw().into_iter().all(|c| c == 0));
        // With the previous strategy before the regression this would allocate 1TB of memory for a
        // temporary during the sampling evaluation.
        let result = resize(&empty, 256, 256, FilterType::Lanczos3);
        assert!(result.into_raw().into_iter().all(|c| c == 0));
    }

    #[test]
    fn issue_2340_refl() {
        // Tests the swapped coordinate version of `issue_2340`.
        let empty = crate::GrayImage::from_raw(0, 1 << 31, vec![]).unwrap();
        let result = resize(&empty, 1, 1, FilterType::Lanczos3);
        assert!(result.into_raw().into_iter().all(|c| c == 0));
        let result = resize(&empty, 256, 256, FilterType::Lanczos3);
        assert!(result.into_raw().into_iter().all(|c| c == 0));
    }
}<|MERGE_RESOLUTION|>--- conflicted
+++ resolved
@@ -1633,14 +1633,9 @@
     fn test_resize_same_size() {
         use std::path::Path;
         let img = crate::open(Path::new("./examples/fractal.png")).unwrap();
-<<<<<<< HEAD
-        let resize = img.resize_to_fit(img.width(), img.height(), FilterType::Triangle);
-        assert!(img.pixels().eq(resize.pixels()));
-=======
         let mut resized = img.clone();
-        resized.resize(img.width(), img.height(), FilterType::Triangle);
+        resized.resize_to_fit(img.width(), img.height(), FilterType::Triangle);
         assert!(img.pixels().eq(resized.pixels()));
->>>>>>> ee7c5d97
     }
 
     #[test]
@@ -1761,19 +1756,11 @@
         );
         let image = crate::open(path).unwrap();
         b.iter(|| {
-<<<<<<< HEAD
-            test::black_box(image.resize_to_fit(
-                image.width(),
-                image.height(),
-                FilterType::CatmullRom,
-            ));
-=======
-            test::black_box(image.clone()).resize(
+            test::black_box(image.clone()).resize_to_fit(
                 image.width(),
                 image.height(),
                 FilterType::CatmullRom,
             );
->>>>>>> ee7c5d97
         });
         b.bytes = u64::from(image.width() * image.height() * 3);
     }
