use std::fs::File;
use std::io::{self, BufWriter, Seek, Write};
use std::path::Path;

use crate::color::{self, FromColor, IntoColor};
use crate::error::{ImageError, ImageResult, ParameterError, ParameterErrorKind};
use crate::flat::FlatSamples;
use crate::imageops::{gaussian_blur_dyn_image, GaussianBlurParameters};
use crate::images::buffer::{
    ConvertBuffer, Gray16Image, GrayAlpha16Image, GrayAlphaImage, GrayImage, ImageBuffer,
    Rgb16Image, Rgb32FImage, RgbImage, Rgba16Image, Rgba32FImage, RgbaImage,
};
use crate::io::encoder::ImageEncoderBoxed;
use crate::io::free_functions::{self, encoder_for_format};
use crate::math::resize_dimensions;
use crate::metadata::Orientation;
use crate::traits::Pixel;
use crate::{
    imageops,
    metadata::{Cicp, CicpColorPrimaries, CicpTransferCharacteristics},
    ConvertColorOptions, ExtendedColorType, GenericImage, GenericImageView, ImageDecoder,
    ImageEncoder, ImageFormat, ImageReader, Luma, LumaA,
};

/// A Dynamic Image
///
/// This represents a _matrix_ of _pixels_ which are _convertible_ from and to an _RGBA_
/// representation. More variants that adhere to these principles may get added in the future, in
/// particular to cover other combinations typically used.
///
/// # Usage
///
/// This type can act as a converter between specific `ImageBuffer` instances.
///
/// ```
/// use image::{DynamicImage, GrayImage, RgbImage};
///
/// let rgb: RgbImage = RgbImage::new(10, 10);
/// let luma: GrayImage = DynamicImage::ImageRgb8(rgb).into_luma8();
/// ```
///
/// # Design
///
/// There is no goal to provide an all-encompassing type with all possible memory layouts. This
/// would hardly be feasible as a simple enum, due to the sheer number of combinations of channel
/// kinds, channel order, and bit depth. Rather, this type provides an opinionated selection with
/// normalized channel order which can store common pixel values without loss.
///
/// # Color space
///
/// Each image has an associated color space in the form of [CICP] data ([ITU Rec H.273]). Not all
/// color spaces are supported in the sense that you can compute in them ([Context][w3c-png]).
/// Conversion into different pixels types ([`ColorType`][`crate::ColorType`]) _generally_ take the
/// color space into account, with the exception of [`DynamicImage::to`] due to historical design
/// baggage.
///
/// The imageops functions operate in _encoded_ space, directly on the channel values, and do _not_
/// linearize colors internally as you might be used to from GPU shader programming. Their return
/// values however copy the color space annotation of the source.
///
/// The IO functions do _not yet_ write ICC or CICP indications into the result formats. We're
/// aware of this problem, it is tracked in [#2493] and [#1460].
///
/// [CICP]: https://www.w3.org/TR/png-3/#cICP-chunk
/// [w3c-png]: https://github.com/w3c/png/issues/312
/// [ITU Rec H.273]: https://www.itu.int/rec/T-REC-H.273-202407-I/en
/// [#2493]: https://github.com/image-rs/image/issues/2493
/// [#1460]: https://github.com/image-rs/image/issues/1460
#[derive(Debug, PartialEq)]
#[non_exhaustive]
pub enum DynamicImage {
    /// Each pixel in this image is 8-bit Luma
    ImageLuma8(GrayImage),

    /// Each pixel in this image is 8-bit Luma with alpha
    ImageLumaA8(GrayAlphaImage),

    /// Each pixel in this image is 8-bit Rgb
    ImageRgb8(RgbImage),

    /// Each pixel in this image is 8-bit Rgb with alpha
    ImageRgba8(RgbaImage),

    /// Each pixel in this image is 16-bit Luma
    ImageLuma16(Gray16Image),

    /// Each pixel in this image is 16-bit Luma with alpha
    ImageLumaA16(GrayAlpha16Image),

    /// Each pixel in this image is 16-bit Rgb
    ImageRgb16(Rgb16Image),

    /// Each pixel in this image is 16-bit Rgb with alpha
    ImageRgba16(Rgba16Image),

    /// Each pixel in this image is 32-bit float Rgb
    ImageRgb32F(Rgb32FImage),

    /// Each pixel in this image is 32-bit float Rgb with alpha
    ImageRgba32F(Rgba32FImage),
}

macro_rules! dynamic_map(
        ($dynimage: expr, $image: pat => $action: expr) => ({
            use DynamicImage::*;
            match $dynimage {
                ImageLuma8($image) => ImageLuma8($action),
                ImageLumaA8($image) => ImageLumaA8($action),
                ImageRgb8($image) => ImageRgb8($action),
                ImageRgba8($image) => ImageRgba8($action),
                ImageLuma16($image) => ImageLuma16($action),
                ImageLumaA16($image) => ImageLumaA16($action),
                ImageRgb16($image) => ImageRgb16($action),
                ImageRgba16($image) => ImageRgba16($action),
                ImageRgb32F($image) => ImageRgb32F($action),
                ImageRgba32F($image) => ImageRgba32F($action),
            }
        });

        ($dynimage: expr, $image:pat_param, $action: expr) => (
            match $dynimage {
                DynamicImage::ImageLuma8($image) => $action,
                DynamicImage::ImageLumaA8($image) => $action,
                DynamicImage::ImageRgb8($image) => $action,
                DynamicImage::ImageRgba8($image) => $action,
                DynamicImage::ImageLuma16($image) => $action,
                DynamicImage::ImageLumaA16($image) => $action,
                DynamicImage::ImageRgb16($image) => $action,
                DynamicImage::ImageRgba16($image) => $action,
                DynamicImage::ImageRgb32F($image) => $action,
                DynamicImage::ImageRgba32F($image) => $action,
            }
        );
);

impl Clone for DynamicImage {
    fn clone(&self) -> Self {
        dynamic_map!(*self, ref p, DynamicImage::from(p.clone()))
    }

    fn clone_from(&mut self, source: &Self) {
        match (self, source) {
            (Self::ImageLuma8(p1), Self::ImageLuma8(p2)) => p1.clone_from(p2),
            (Self::ImageLumaA8(p1), Self::ImageLumaA8(p2)) => p1.clone_from(p2),
            (Self::ImageRgb8(p1), Self::ImageRgb8(p2)) => p1.clone_from(p2),
            (Self::ImageRgba8(p1), Self::ImageRgba8(p2)) => p1.clone_from(p2),
            (Self::ImageLuma16(p1), Self::ImageLuma16(p2)) => p1.clone_from(p2),
            (Self::ImageLumaA16(p1), Self::ImageLumaA16(p2)) => p1.clone_from(p2),
            (Self::ImageRgb16(p1), Self::ImageRgb16(p2)) => p1.clone_from(p2),
            (Self::ImageRgba16(p1), Self::ImageRgba16(p2)) => p1.clone_from(p2),
            (Self::ImageRgb32F(p1), Self::ImageRgb32F(p2)) => p1.clone_from(p2),
            (Self::ImageRgba32F(p1), Self::ImageRgba32F(p2)) => p1.clone_from(p2),
            (this, source) => *this = source.clone(),
        }
    }
}

impl DynamicImage {
    /// Creates a dynamic image backed by a buffer depending on
    /// the color type given.
    ///
    /// The color space is initially set to [`sRGB`][`Cicp::SRGB`].
    #[must_use]
    pub fn new(w: u32, h: u32, color: color::ColorType) -> DynamicImage {
        use color::ColorType::*;
        match color {
            L8 => Self::new_luma8(w, h),
            La8 => Self::new_luma_a8(w, h),
            Rgb8 => Self::new_rgb8(w, h),
            Rgba8 => Self::new_rgba8(w, h),
            L16 => Self::new_luma16(w, h),
            La16 => Self::new_luma_a16(w, h),
            Rgb16 => Self::new_rgb16(w, h),
            Rgba16 => Self::new_rgba16(w, h),
            Rgb32F => Self::new_rgb32f(w, h),
            Rgba32F => Self::new_rgba32f(w, h),
        }
    }

    /// Creates a dynamic image backed by a buffer of gray pixels.
    #[must_use]
    pub fn new_luma8(w: u32, h: u32) -> DynamicImage {
        DynamicImage::ImageLuma8(ImageBuffer::new(w, h))
    }

    /// Creates a dynamic image backed by a buffer of gray
    /// pixels with transparency.
    #[must_use]
    pub fn new_luma_a8(w: u32, h: u32) -> DynamicImage {
        DynamicImage::ImageLumaA8(ImageBuffer::new(w, h))
    }

    /// Creates a dynamic image backed by a buffer of RGB pixels.
    #[must_use]
    pub fn new_rgb8(w: u32, h: u32) -> DynamicImage {
        DynamicImage::ImageRgb8(ImageBuffer::new(w, h))
    }

    /// Creates a dynamic image backed by a buffer of RGBA pixels.
    #[must_use]
    pub fn new_rgba8(w: u32, h: u32) -> DynamicImage {
        DynamicImage::ImageRgba8(ImageBuffer::new(w, h))
    }

    /// Creates a dynamic image backed by a buffer of gray pixels.
    #[must_use]
    pub fn new_luma16(w: u32, h: u32) -> DynamicImage {
        DynamicImage::ImageLuma16(ImageBuffer::new(w, h))
    }

    /// Creates a dynamic image backed by a buffer of gray
    /// pixels with transparency.
    #[must_use]
    pub fn new_luma_a16(w: u32, h: u32) -> DynamicImage {
        DynamicImage::ImageLumaA16(ImageBuffer::new(w, h))
    }

    /// Creates a dynamic image backed by a buffer of RGB pixels.
    #[must_use]
    pub fn new_rgb16(w: u32, h: u32) -> DynamicImage {
        DynamicImage::ImageRgb16(ImageBuffer::new(w, h))
    }

    /// Creates a dynamic image backed by a buffer of RGBA pixels.
    #[must_use]
    pub fn new_rgba16(w: u32, h: u32) -> DynamicImage {
        DynamicImage::ImageRgba16(ImageBuffer::new(w, h))
    }

    /// Creates a dynamic image backed by a buffer of RGB pixels.
    #[must_use]
    pub fn new_rgb32f(w: u32, h: u32) -> DynamicImage {
        DynamicImage::ImageRgb32F(ImageBuffer::new(w, h))
    }

    /// Creates a dynamic image backed by a buffer of RGBA pixels.
    #[must_use]
    pub fn new_rgba32f(w: u32, h: u32) -> DynamicImage {
        DynamicImage::ImageRgba32F(ImageBuffer::new(w, h))
    }

    /// Decodes an encoded image into a dynamic image.
    pub fn from_decoder(decoder: impl ImageDecoder) -> ImageResult<Self> {
        decoder_to_image(decoder)
    }

    /// Encodes a dynamic image into a buffer.
    ///
    /// **WARNING**: Conversion between RGB and Luma is not aware of the color space and always
    /// uses sRGB coefficients to determine a non-constant luminance from an RGB color (and
    /// conversely).
    ///
    /// This unfortunately owes to the public bounds of `T` which does not allow for passing a
    /// color space as a parameter. This function will likely be deprecated and replaced.
    #[inline]
    #[must_use]
    pub fn to<
        T: Pixel
            + FromColor<color::Rgb<u8>>
            + FromColor<color::Rgb<f32>>
            + FromColor<color::Rgba<u8>>
            + FromColor<color::Rgba<u16>>
            + FromColor<color::Rgba<f32>>
            + FromColor<color::Rgb<u16>>
            + FromColor<Luma<u8>>
            + FromColor<Luma<u16>>
            + FromColor<LumaA<u16>>
            + FromColor<LumaA<u8>>,
    >(
        &self,
    ) -> ImageBuffer<T, Vec<T::Subpixel>> {
        dynamic_map!(*self, ref p, p.convert())
    }

    /// Returns a copy of this image as an RGB image.
    #[must_use]
    pub fn to_rgb8(&self) -> RgbImage {
        match self {
            DynamicImage::ImageRgb8(x) => x.clone(),
            x => dynamic_map!(x, ref p, p.cast_in_color_space()),
        }
    }

    /// Returns a copy of this image as an RGB image.
    #[must_use]
    pub fn to_rgb16(&self) -> Rgb16Image {
        match self {
            DynamicImage::ImageRgb16(x) => x.clone(),
            x => dynamic_map!(x, ref p, p.cast_in_color_space()),
        }
    }

    /// Returns a copy of this image as an RGB image.
    #[must_use]
    pub fn to_rgb32f(&self) -> Rgb32FImage {
        match self {
            DynamicImage::ImageRgb32F(x) => x.clone(),
            x => dynamic_map!(x, ref p, p.cast_in_color_space()),
        }
    }

    /// Returns a copy of this image as an RGBA image.
    #[must_use]
    pub fn to_rgba8(&self) -> RgbaImage {
        match self {
            DynamicImage::ImageRgba8(x) => x.clone(),
            x => dynamic_map!(x, ref p, p.cast_in_color_space()),
        }
    }

    /// Returns a copy of this image as an RGBA image.
    #[must_use]
    pub fn to_rgba16(&self) -> Rgba16Image {
        match self {
            DynamicImage::ImageRgba16(x) => x.clone(),
            x => dynamic_map!(x, ref p, p.cast_in_color_space()),
        }
    }

    /// Returns a copy of this image as an RGBA image.
    #[must_use]
    pub fn to_rgba32f(&self) -> Rgba32FImage {
        match self {
            DynamicImage::ImageRgba32F(x) => x.clone(),
            x => dynamic_map!(x, ref p, p.cast_in_color_space()),
        }
    }

    /// Returns a copy of this image as a Luma image.
    #[must_use]
    pub fn to_luma8(&self) -> GrayImage {
        match self {
            DynamicImage::ImageLuma8(x) => x.clone(),
            x => dynamic_map!(x, ref p, p.cast_in_color_space()),
        }
    }

    /// Returns a copy of this image as a Luma image.
    #[must_use]
    pub fn to_luma16(&self) -> Gray16Image {
        match self {
            DynamicImage::ImageLuma16(x) => x.clone(),
            x => dynamic_map!(x, ref p, p.cast_in_color_space()),
        }
    }

    /// Returns a copy of this image as a Luma image.
    #[must_use]
    pub fn to_luma32f(&self) -> ImageBuffer<Luma<f32>, Vec<f32>> {
        dynamic_map!(self, ref p, p.cast_in_color_space())
    }

    /// Returns a copy of this image as a `LumaA` image.
    #[must_use]
    pub fn to_luma_alpha8(&self) -> GrayAlphaImage {
        match self {
            DynamicImage::ImageLumaA8(x) => x.clone(),
            x => dynamic_map!(x, ref p, p.cast_in_color_space()),
        }
    }

    /// Returns a copy of this image as a `LumaA` image.
    #[must_use]
    pub fn to_luma_alpha16(&self) -> GrayAlpha16Image {
        match self {
            DynamicImage::ImageLumaA16(x) => x.clone(),
            x => dynamic_map!(x, ref p, p.cast_in_color_space()),
        }
    }

    /// Returns a copy of this image as a `LumaA` image.
    #[must_use]
    pub fn to_luma_alpha32f(&self) -> ImageBuffer<LumaA<f32>, Vec<f32>> {
        dynamic_map!(self, ref p, p.cast_in_color_space())
    }

    /// Consume the image and returns a RGB image.
    ///
    /// If the image was already the correct format, it is returned as is.
    /// Otherwise, a copy is created.
    #[must_use]
    pub fn into_rgb8(self) -> RgbImage {
        match self {
            DynamicImage::ImageRgb8(x) => x,
            x => x.to_rgb8(),
        }
    }

    /// Consume the image and returns a RGB image.
    ///
    /// If the image was already the correct format, it is returned as is.
    /// Otherwise, a copy is created.
    #[must_use]
    pub fn into_rgb16(self) -> Rgb16Image {
        match self {
            DynamicImage::ImageRgb16(x) => x,
            x => x.to_rgb16(),
        }
    }

    /// Consume the image and returns a RGB image.
    ///
    /// If the image was already the correct format, it is returned as is.
    /// Otherwise, a copy is created.
    #[must_use]
    pub fn into_rgb32f(self) -> Rgb32FImage {
        match self {
            DynamicImage::ImageRgb32F(x) => x,
            x => x.to_rgb32f(),
        }
    }

    /// Consume the image and returns a RGBA image.
    ///
    /// If the image was already the correct format, it is returned as is.
    /// Otherwise, a copy is created.
    #[must_use]
    pub fn into_rgba8(self) -> RgbaImage {
        match self {
            DynamicImage::ImageRgba8(x) => x,
            x => x.to_rgba8(),
        }
    }

    /// Consume the image and returns a RGBA image.
    ///
    /// If the image was already the correct format, it is returned as is.
    /// Otherwise, a copy is created.
    #[must_use]
    pub fn into_rgba16(self) -> Rgba16Image {
        match self {
            DynamicImage::ImageRgba16(x) => x,
            x => x.to_rgba16(),
        }
    }

    /// Consume the image and returns a RGBA image.
    ///
    /// If the image was already the correct format, it is returned as is.
    /// Otherwise, a copy is created.
    #[must_use]
    pub fn into_rgba32f(self) -> Rgba32FImage {
        match self {
            DynamicImage::ImageRgba32F(x) => x,
            x => x.to_rgba32f(),
        }
    }

    /// Consume the image and returns a Luma image.
    ///
    /// If the image was already the correct format, it is returned as is.
    /// Otherwise, a copy is created.
    #[must_use]
    pub fn into_luma8(self) -> GrayImage {
        match self {
            DynamicImage::ImageLuma8(x) => x,
            x => x.to_luma8(),
        }
    }

    /// Consume the image and returns a Luma image.
    ///
    /// If the image was already the correct format, it is returned as is.
    /// Otherwise, a copy is created.
    #[must_use]
    pub fn into_luma16(self) -> Gray16Image {
        match self {
            DynamicImage::ImageLuma16(x) => x,
            x => x.to_luma16(),
        }
    }

    /// Consume the image and returns a `LumaA` image.
    ///
    /// If the image was already the correct format, it is returned as is.
    /// Otherwise, a copy is created.
    #[must_use]
    pub fn into_luma_alpha8(self) -> GrayAlphaImage {
        match self {
            DynamicImage::ImageLumaA8(x) => x,
            x => x.to_luma_alpha8(),
        }
    }

    /// Consume the image and returns a `LumaA` image.
    ///
    /// If the image was already the correct format, it is returned as is.
    /// Otherwise, a copy is created.
    #[must_use]
    pub fn into_luma_alpha16(self) -> GrayAlpha16Image {
        match self {
            DynamicImage::ImageLumaA16(x) => x,
            x => x.to_luma_alpha16(),
        }
    }

    /// Return a cut-out of this image delimited by the bounding rectangle.
    ///
    /// Note: this method does *not* modify the object,
    /// and its signature will be replaced with `crop_imm()`'s in the 0.24 release
    #[must_use]
    pub fn crop(&mut self, x: u32, y: u32, width: u32, height: u32) -> DynamicImage {
        dynamic_map!(*self, ref mut p => imageops::crop(p, x, y, width, height).to_image())
    }

    /// Return a cut-out of this image delimited by the bounding rectangle.
    #[must_use]
    pub fn crop_imm(&self, x: u32, y: u32, width: u32, height: u32) -> DynamicImage {
        dynamic_map!(*self, ref p => imageops::crop_imm(p, x, y, width, height).to_image())
    }

    /// Return a reference to an 8bit RGB image
    #[must_use]
    pub fn as_rgb8(&self) -> Option<&RgbImage> {
        match *self {
            DynamicImage::ImageRgb8(ref p) => Some(p),
            _ => None,
        }
    }

    /// Return a mutable reference to an 8bit RGB image
    pub fn as_mut_rgb8(&mut self) -> Option<&mut RgbImage> {
        match *self {
            DynamicImage::ImageRgb8(ref mut p) => Some(p),
            _ => None,
        }
    }

    /// Return a reference to an 8bit RGBA image
    #[must_use]
    pub fn as_rgba8(&self) -> Option<&RgbaImage> {
        match *self {
            DynamicImage::ImageRgba8(ref p) => Some(p),
            _ => None,
        }
    }

    /// Return a mutable reference to an 8bit RGBA image
    pub fn as_mut_rgba8(&mut self) -> Option<&mut RgbaImage> {
        match *self {
            DynamicImage::ImageRgba8(ref mut p) => Some(p),
            _ => None,
        }
    }

    /// Return a reference to an 8bit Grayscale image
    #[must_use]
    pub fn as_luma8(&self) -> Option<&GrayImage> {
        match *self {
            DynamicImage::ImageLuma8(ref p) => Some(p),
            _ => None,
        }
    }

    /// Return a mutable reference to an 8bit Grayscale image
    pub fn as_mut_luma8(&mut self) -> Option<&mut GrayImage> {
        match *self {
            DynamicImage::ImageLuma8(ref mut p) => Some(p),
            _ => None,
        }
    }

    /// Return a reference to an 8bit Grayscale image with an alpha channel
    #[must_use]
    pub fn as_luma_alpha8(&self) -> Option<&GrayAlphaImage> {
        match *self {
            DynamicImage::ImageLumaA8(ref p) => Some(p),
            _ => None,
        }
    }

    /// Return a mutable reference to an 8bit Grayscale image with an alpha channel
    pub fn as_mut_luma_alpha8(&mut self) -> Option<&mut GrayAlphaImage> {
        match *self {
            DynamicImage::ImageLumaA8(ref mut p) => Some(p),
            _ => None,
        }
    }

    /// Return a reference to an 16bit RGB image
    #[must_use]
    pub fn as_rgb16(&self) -> Option<&Rgb16Image> {
        match *self {
            DynamicImage::ImageRgb16(ref p) => Some(p),
            _ => None,
        }
    }

    /// Return a mutable reference to an 16bit RGB image
    pub fn as_mut_rgb16(&mut self) -> Option<&mut Rgb16Image> {
        match *self {
            DynamicImage::ImageRgb16(ref mut p) => Some(p),
            _ => None,
        }
    }

    /// Return a reference to an 16bit RGBA image
    #[must_use]
    pub fn as_rgba16(&self) -> Option<&Rgba16Image> {
        match *self {
            DynamicImage::ImageRgba16(ref p) => Some(p),
            _ => None,
        }
    }

    /// Return a mutable reference to an 16bit RGBA image
    pub fn as_mut_rgba16(&mut self) -> Option<&mut Rgba16Image> {
        match *self {
            DynamicImage::ImageRgba16(ref mut p) => Some(p),
            _ => None,
        }
    }

    /// Return a reference to an 32bit RGB image
    #[must_use]
    pub fn as_rgb32f(&self) -> Option<&Rgb32FImage> {
        match *self {
            DynamicImage::ImageRgb32F(ref p) => Some(p),
            _ => None,
        }
    }

    /// Return a mutable reference to an 32bit RGB image
    pub fn as_mut_rgb32f(&mut self) -> Option<&mut Rgb32FImage> {
        match *self {
            DynamicImage::ImageRgb32F(ref mut p) => Some(p),
            _ => None,
        }
    }

    /// Return a reference to an 32bit RGBA image
    #[must_use]
    pub fn as_rgba32f(&self) -> Option<&Rgba32FImage> {
        match *self {
            DynamicImage::ImageRgba32F(ref p) => Some(p),
            _ => None,
        }
    }

    /// Return a mutable reference to an 32bit RGBA image
    pub fn as_mut_rgba32f(&mut self) -> Option<&mut Rgba32FImage> {
        match *self {
            DynamicImage::ImageRgba32F(ref mut p) => Some(p),
            _ => None,
        }
    }

    /// Return a reference to an 16bit Grayscale image
    #[must_use]
    pub fn as_luma16(&self) -> Option<&Gray16Image> {
        match *self {
            DynamicImage::ImageLuma16(ref p) => Some(p),
            _ => None,
        }
    }

    /// Return a mutable reference to an 16bit Grayscale image
    pub fn as_mut_luma16(&mut self) -> Option<&mut Gray16Image> {
        match *self {
            DynamicImage::ImageLuma16(ref mut p) => Some(p),
            _ => None,
        }
    }

    /// Return a reference to an 16bit Grayscale image with an alpha channel
    #[must_use]
    pub fn as_luma_alpha16(&self) -> Option<&GrayAlpha16Image> {
        match *self {
            DynamicImage::ImageLumaA16(ref p) => Some(p),
            _ => None,
        }
    }

    /// Return a mutable reference to an 16bit Grayscale image with an alpha channel
    pub fn as_mut_luma_alpha16(&mut self) -> Option<&mut GrayAlpha16Image> {
        match *self {
            DynamicImage::ImageLumaA16(ref mut p) => Some(p),
            _ => None,
        }
    }

    /// Return a view on the raw sample buffer for 8 bit per channel images.
    #[must_use]
    pub fn as_flat_samples_u8(&self) -> Option<FlatSamples<&[u8]>> {
        match *self {
            DynamicImage::ImageLuma8(ref p) => Some(p.as_flat_samples()),
            DynamicImage::ImageLumaA8(ref p) => Some(p.as_flat_samples()),
            DynamicImage::ImageRgb8(ref p) => Some(p.as_flat_samples()),
            DynamicImage::ImageRgba8(ref p) => Some(p.as_flat_samples()),
            _ => None,
        }
    }

    /// Return a view on the raw sample buffer for 16 bit per channel images.
    #[must_use]
    pub fn as_flat_samples_u16(&self) -> Option<FlatSamples<&[u16]>> {
        match *self {
            DynamicImage::ImageLuma16(ref p) => Some(p.as_flat_samples()),
            DynamicImage::ImageLumaA16(ref p) => Some(p.as_flat_samples()),
            DynamicImage::ImageRgb16(ref p) => Some(p.as_flat_samples()),
            DynamicImage::ImageRgba16(ref p) => Some(p.as_flat_samples()),
            _ => None,
        }
    }

    /// Return a view on the raw sample buffer for 32bit per channel images.
    #[must_use]
    pub fn as_flat_samples_f32(&self) -> Option<FlatSamples<&[f32]>> {
        match *self {
            DynamicImage::ImageRgb32F(ref p) => Some(p.as_flat_samples()),
            DynamicImage::ImageRgba32F(ref p) => Some(p.as_flat_samples()),
            _ => None,
        }
    }

    /// Return this image's pixels as a native endian byte slice.
    #[must_use]
    pub fn as_bytes(&self) -> &[u8] {
        // we can do this because every variant contains an `ImageBuffer<_, Vec<_>>`
        dynamic_map!(
            *self,
            ref image_buffer,
            bytemuck::cast_slice(image_buffer.as_raw())
        )
    }

    /// Return this image's pixels as a byte vector. If the `ImageBuffer`
    /// container is `Vec<u8>`, this operation is free. Otherwise, a copy
    /// is returned.
    #[must_use]
    pub fn into_bytes(self) -> Vec<u8> {
        // we can do this because every variant contains an `ImageBuffer<_, Vec<_>>`
        dynamic_map!(self, image_buffer, {
            match bytemuck::allocation::try_cast_vec(image_buffer.into_raw()) {
                Ok(vec) => vec,
                Err((_, vec)) => {
                    // Fallback: vector requires an exact alignment and size match
                    // Reuse of the allocation as done in the Ok branch only works if the
                    // underlying container is exactly Vec<u8> (or compatible but that's the only
                    // alternative at the time of writing).
                    // In all other cases we must allocate a new vector with the 'same' contents.
                    bytemuck::cast_slice(&vec).to_owned()
                }
            }
        })
    }

    /// Return this image's color type.
    #[must_use]
    pub fn color(&self) -> color::ColorType {
        match *self {
            DynamicImage::ImageLuma8(_) => color::ColorType::L8,
            DynamicImage::ImageLumaA8(_) => color::ColorType::La8,
            DynamicImage::ImageRgb8(_) => color::ColorType::Rgb8,
            DynamicImage::ImageRgba8(_) => color::ColorType::Rgba8,
            DynamicImage::ImageLuma16(_) => color::ColorType::L16,
            DynamicImage::ImageLumaA16(_) => color::ColorType::La16,
            DynamicImage::ImageRgb16(_) => color::ColorType::Rgb16,
            DynamicImage::ImageRgba16(_) => color::ColorType::Rgba16,
            DynamicImage::ImageRgb32F(_) => color::ColorType::Rgb32F,
            DynamicImage::ImageRgba32F(_) => color::ColorType::Rgba32F,
        }
    }

    /// Returns the width of the underlying image
    #[must_use]
    pub fn width(&self) -> u32 {
        dynamic_map!(*self, ref p, { p.width() })
    }

    /// Returns the height of the underlying image
    #[must_use]
    pub fn height(&self) -> u32 {
        dynamic_map!(*self, ref p, { p.height() })
    }

    /// Define the color space for the image.
    ///
    /// The color data is unchanged. Reinterprets the existing red, blue, green channels as points
    /// in the new set of primary colors, changing the apparent shade of pixels.
    ///
    /// Note that the primaries also define a reference whitepoint When this buffer contains Luma
    /// data, the luminance channel is interpreted as the `Y` channel of a related `YCbCr` color
    /// space as if by a non-constant chromaticity derived matrix. That is, coefficients are *not*
    /// applied in the linear RGB space but use encoded channel values. (In a color space with the
    /// linear transfer function there is no difference).
    pub fn set_rgb_primaries(&mut self, color: CicpColorPrimaries) {
        dynamic_map!(self, ref mut p, p.set_rgb_primaries(color));
    }

    /// Define the transfer function for the image.
    ///
    /// The color data is unchanged. Reinterprets all (non-alpha) components in the image,
    /// potentially changing the apparent shade of pixels. Individual components are always
    /// interpreted as encoded numbers. To denote numbers in a linear RGB space, use
    /// [`CicpTransferCharacteristics::Linear`].
    pub fn set_transfer_function(&mut self, tf: CicpTransferCharacteristics) {
        dynamic_map!(self, ref mut p, p.set_transfer_function(tf));
    }

    /// Get the Cicp encoding of this buffer's color data.
    pub fn color_space(&self) -> Cicp {
        dynamic_map!(self, ref p, p.color_space())
    }

    /// Set primaries and transfer characteristics from a Cicp color space.
    ///
    /// Returns an error if `cicp` uses features that are not support with an RGB color space, e.g.
    /// a matrix or narrow range (studio encoding) channels.
    pub fn set_color_space(&mut self, cicp: Cicp) -> ImageResult<()> {
        dynamic_map!(self, ref mut p, p.set_color_space(cicp))
    }

    /// Whether the image contains an alpha channel
    ///
    /// This is a convenience wrapper around `self.color().has_alpha()`.
    /// For inspecting other properties of the color type you should call
    /// [DynamicImage::color] and use the methods on the returned [ColorType](color::ColorType).
    ///
    /// This only checks that the image's pixel type can express transparency,
    /// not whether the image actually has any transparent areas.
    #[must_use]
    pub fn has_alpha(&self) -> bool {
        self.color().has_alpha()
    }

    /// Return a grayscale version of this image.
    /// Returns `Luma` images in most cases. However, for `f32` images,
    /// this will return a grayscale `Rgb/Rgba` image instead.
    #[must_use]
    pub fn grayscale(&self) -> DynamicImage {
        match *self {
            DynamicImage::ImageLuma8(ref p) => DynamicImage::ImageLuma8(p.clone()),
            DynamicImage::ImageLumaA8(ref p) => {
                DynamicImage::ImageLumaA8(imageops::grayscale_alpha(p))
            }
            DynamicImage::ImageRgb8(ref p) => DynamicImage::ImageLuma8(imageops::grayscale(p)),
            DynamicImage::ImageRgba8(ref p) => {
                DynamicImage::ImageLumaA8(imageops::grayscale_alpha(p))
            }
            DynamicImage::ImageLuma16(ref p) => DynamicImage::ImageLuma16(p.clone()),
            DynamicImage::ImageLumaA16(ref p) => {
                DynamicImage::ImageLumaA16(imageops::grayscale_alpha(p))
            }
            DynamicImage::ImageRgb16(ref p) => DynamicImage::ImageLuma16(imageops::grayscale(p)),
            DynamicImage::ImageRgba16(ref p) => {
                DynamicImage::ImageLumaA16(imageops::grayscale_alpha(p))
            }
            DynamicImage::ImageRgb32F(ref p) => {
                DynamicImage::ImageRgb32F(imageops::grayscale_with_type(p))
            }
            DynamicImage::ImageRgba32F(ref p) => {
                DynamicImage::ImageRgba32F(imageops::grayscale_with_type_alpha(p))
            }
        }
    }

    /// Invert the colors of this image.
    /// This method operates inplace.
    ///
    /// This method operates on pixel channel values directly without taking into account color
    /// space data.
    pub fn invert(&mut self) {
        dynamic_map!(*self, ref mut p, imageops::invert(p));
    }

<<<<<<< HEAD
    /// Resize the image keeping its aspect ratio.
    ///
    /// *NOTE:* The behavior of [`imageops::resize`] actually matches
    /// [`resize_exact`](DynamicImage::resize_exact) rather than this method.
    /// Use one of those if you want the returned image to have precisely the
    /// requested dimensions.
    #[deprecated = "This method is equivelent to `resize_to_fit`. Use that instead."]
    pub fn resize(&self, nwidth: u32, nheight: u32, filter: imageops::FilterType) -> DynamicImage {
        self.resize_to_fit(nwidth, nheight, filter)
=======
    /// Resize this image using the specified filter algorithm.
    /// The image's aspect ratio is preserved.
    /// The image is scaled to the maximum possible size that fits
    /// within the bounds specified by `nwidth` and `nheight`.
    ///
    /// This method operates on pixel channel values directly without taking into account color
    /// space data.
    pub fn resize(&mut self, nwidth: u32, nheight: u32, filter: imageops::FilterType) {
        if (nwidth, nheight) == self.dimensions() {
            return;
        }
        let (width2, height2) =
            resize_dimensions(self.width(), self.height(), nwidth, nheight, false);

        self.resize_exact(width2, height2, filter)
>>>>>>> ee7c5d97
    }

    /// Resize this image using the specified filter algorithm.
    /// Does not preserve aspect ratio.
    /// `nwidth` and `nheight` are the new image's dimensions
    ///
    /// This method operates on pixel channel values directly without taking into account color
    /// space data.
    pub fn resize_exact(&mut self, nwidth: u32, nheight: u32, filter: imageops::FilterType) {
        imageops::resize::resize_impl(self, nwidth, nheight, filter).unwrap()
    }

    /// Resize this image using the specified filter algorithm.
    /// Returns a new image. The image's aspect ratio is preserved.
    /// The image is scaled to the maximum possible size that fits
    /// within the bounds specified by `nwidth` and `nheight`.
    ///
    /// This method operates on pixel channel values directly without taking into account color
    /// space data.
    #[must_use]
    pub fn resize_to_fit(
        &self,
        nwidth: u32,
        nheight: u32,
        filter: imageops::FilterType,
    ) -> DynamicImage {
        if (nwidth, nheight) == self.dimensions() {
            return self.clone();
        }
        let (width2, height2) =
            resize_dimensions(self.width(), self.height(), nwidth, nheight, false);

        self.resize_exact(width2, height2, filter)
    }

    /// Resize this image using the specified filter algorithm.
    /// The image's aspect ratio is preserved.
    /// The image is scaled to the maximum possible size that fits
    /// within the larger (relative to aspect ratio) of the bounds
    /// specified by `nwidth` and `nheight`, then cropped to
    /// fit within the other bound.
    ///
    /// This method operates on pixel channel values directly without taking into account color
    /// space data.
    pub fn resize_to_fill(&mut self, nwidth: u32, nheight: u32, filter: imageops::FilterType) {
        let (width2, height2) =
            resize_dimensions(self.width(), self.height(), nwidth, nheight, true);
        self.resize_exact(width2, height2, filter);

        let (iwidth, iheight) = self.dimensions();
        let ratio = u64::from(iwidth) * u64::from(nheight);
        let nratio = u64::from(nwidth) * u64::from(iheight);

        let cropped = if nratio > ratio {
            self.crop(0, (iheight - nheight) / 2, nwidth, nheight)
        } else {
            self.crop((iwidth - nwidth) / 2, 0, nwidth, nheight)
        };
        *self = cropped;
    }

    /// Scale this image down to fit within a specific size.
    /// Returns a new image. The image's aspect ratio is preserved.
    /// The image is scaled to the maximum possible size that fits
    /// within the bounds specified by `nwidth` and `nheight`.
    ///
    /// This method uses a fast integer algorithm where each source
    /// pixel contributes to exactly one target pixel.
    /// May give aliasing artifacts if new size is close to old size.
    ///
    /// This method operates on pixel channel values directly without taking into account color
    /// space data.
    #[must_use]
    pub fn thumbnail(&self, nwidth: u32, nheight: u32) -> DynamicImage {
        let (width2, height2) =
            resize_dimensions(self.width(), self.height(), nwidth, nheight, false);
        self.thumbnail_exact(width2, height2)
    }

    /// Scale this image down to a specific size.
    /// Returns a new image. Does not preserve aspect ratio.
    /// `nwidth` and `nheight` are the new image's dimensions.
    /// This method uses a fast integer algorithm where each source
    /// pixel contributes to exactly one target pixel.
    /// May give aliasing artifacts if new size is close to old size.
    ///
    /// This method operates on pixel channel values directly without taking into account color
    /// space data.
    #[must_use]
    pub fn thumbnail_exact(&self, nwidth: u32, nheight: u32) -> DynamicImage {
        dynamic_map!(*self, ref p => imageops::thumbnail(p, nwidth, nheight))
    }

    /// Performs a Gaussian blur on this image.
    ///
    /// # Arguments
    ///
    /// * `sigma` - gaussian bell flattening level.
    ///
    /// Use [DynamicImage::fast_blur()] for a faster but less
    /// accurate version.
    ///
    /// This method assumes alpha pre-multiplication for images that contain non-constant alpha.
    /// This method typically assumes that the input is scene-linear light.
    /// If it is not, color distortion may occur.
    ///
    /// This method operates on pixel channel values directly without taking into account color
    /// space data.
    #[must_use]
    pub fn blur(&self, sigma: f32) -> DynamicImage {
        gaussian_blur_dyn_image(
            self,
            GaussianBlurParameters::new_from_sigma(if sigma == 0.0 { 0.8 } else { sigma }),
        )
    }

    /// Performs a Gaussian blur on this image.
    ///
    /// # Arguments
    ///
    /// * `parameters` - see [GaussianBlurParameters] for more info
    ///
    /// This method assumes alpha pre-multiplication for images that contain non-constant alpha.
    /// This method typically assumes that the input is scene-linear light.
    /// If it is not, color distortion may occur.
    ///
    /// This method operates on pixel channel values directly without taking into account color
    /// space data.
    #[must_use]
    pub fn blur_advanced(&self, parameters: GaussianBlurParameters) -> DynamicImage {
        gaussian_blur_dyn_image(self, parameters)
    }

    /// Performs a fast blur on this image.
    ///
    /// # Arguments
    ///
    /// * `sigma` - value controls image flattening level.
    ///
    /// This method typically assumes that the input is scene-linear light.
    /// If it is not, color distortion may occur.
    ///
    /// This method operates on pixel channel values directly without taking into account color
    /// space data.
    #[must_use]
    pub fn fast_blur(&self, sigma: f32) -> DynamicImage {
        dynamic_map!(*self, ref p => imageops::fast_blur(p, sigma))
    }

    /// Performs an unsharpen mask on this image.
    ///
    /// # Arguments
    ///
    /// * `sigma` - value controls image flattening level.
    /// * `threshold` - is a control of how much to sharpen.
    ///
    /// This method typically assumes that the input is scene-linear light. If it is not, color
    /// distortion may occur. It operates on pixel channel values directly without taking into
    /// account color space data.
    ///
    /// See [Digital unsharp masking](https://en.wikipedia.org/wiki/Unsharp_masking#Digital_unsharp_masking)
    /// for more information
    #[must_use]
    pub fn unsharpen(&self, sigma: f32, threshold: i32) -> DynamicImage {
        dynamic_map!(*self, ref p => imageops::unsharpen(p, sigma, threshold))
    }

    /// Filters this image with the specified 3x3 kernel.
    ///
    /// # Arguments
    ///
    /// * `kernel` - slice contains filter. Only slice len is 9 length is accepted.
    ///
    /// This method typically assumes that the input is scene-linear light. It operates on pixel
    /// channel values directly without taking into account color space data. If it is not, color
    /// distortion may occur.
    #[must_use]
    pub fn filter3x3(&self, kernel: &[f32]) -> DynamicImage {
        assert_eq!(9, kernel.len(), "filter must be 3 x 3");

        dynamic_map!(*self, ref p => imageops::filter3x3(p, kernel))
    }

    /// Adjust the contrast of this image.
    /// `contrast` is the amount to adjust the contrast by.
    /// Negative values decrease the contrast and positive values increase the contrast.
    ///
    /// This method operates on pixel channel values directly without taking into account color
    /// space data.
    #[must_use]
    pub fn adjust_contrast(&self, c: f32) -> DynamicImage {
        dynamic_map!(*self, ref p => imageops::contrast(p, c))
    }

    /// Brighten the pixels of this image.
    /// `value` is the amount to brighten each pixel by.
    /// Negative values decrease the brightness and positive values increase it.
    ///
    /// This method operates on pixel channel values directly without taking into account color
    /// space data.
    #[must_use]
    pub fn brighten(&self, value: i32) -> DynamicImage {
        dynamic_map!(*self, ref p => imageops::brighten(p, value))
    }

    /// Hue rotate the supplied image.
    /// `value` is the degrees to rotate each pixel by.
    /// 0 and 360 do nothing, the rest rotates by the given degree value.
    /// just like the css webkit filter hue-rotate(180)
    ///
    /// This method operates on pixel channel values directly without taking into account color
    /// space data. The HSV color space is dependent on the current color space primaries.
    #[must_use]
    pub fn huerotate(&self, value: i32) -> DynamicImage {
        dynamic_map!(*self, ref p => imageops::huerotate(p, value))
    }

    /// Flip this image vertically
    ///
    /// Use [`apply_orientation`](Self::apply_orientation) if you want to flip the image in-place instead.
    #[must_use]
    pub fn flipv(&self) -> DynamicImage {
        dynamic_map!(*self, ref p => imageops::flip_vertical(p))
    }

    /// Flip this image vertically in place
    fn flipv_in_place(&mut self) {
        dynamic_map!(*self, ref mut p, imageops::flip_vertical_in_place(p))
    }

    /// Flip this image horizontally
    ///
    /// Use [`apply_orientation`](Self::apply_orientation) if you want to flip the image in-place.
    #[must_use]
    pub fn fliph(&self) -> DynamicImage {
        dynamic_map!(*self, ref p => imageops::flip_horizontal(p))
    }

    /// Flip this image horizontally in place
    fn fliph_in_place(&mut self) {
        dynamic_map!(*self, ref mut p, imageops::flip_horizontal_in_place(p))
    }

    /// Rotate this image 90 degrees clockwise.
    #[must_use]
    pub fn rotate90(&self) -> DynamicImage {
        dynamic_map!(*self, ref p => imageops::rotate90(p))
    }

    /// Rotate this image 180 degrees.
    ///
    /// Use [`apply_orientation`](Self::apply_orientation) if you want to rotate the image in-place.
    #[must_use]
    pub fn rotate180(&self) -> DynamicImage {
        dynamic_map!(*self, ref p => imageops::rotate180(p))
    }

    /// Rotate this image 180 degrees in place.
    fn rotate180_in_place(&mut self) {
        dynamic_map!(*self, ref mut p, imageops::rotate180_in_place(p))
    }

    /// Rotate this image 270 degrees clockwise.
    #[must_use]
    pub fn rotate270(&self) -> DynamicImage {
        dynamic_map!(*self, ref p => imageops::rotate270(p))
    }

    /// Rotates and/or flips the image as indicated by [Orientation].
    ///
    /// This can be used to apply Exif orientation to an image,
    /// e.g. to correctly display a photo taken by a smartphone camera:
    ///
    /// ```
    /// # fn only_check_if_this_compiles() -> Result<(), Box<dyn std::error::Error>> {
    /// use image::{DynamicImage, ImageReader, ImageDecoder};
    ///
    /// let mut decoder = ImageReader::open("file.jpg")?.into_decoder()?;
    /// let orientation = decoder.orientation()?;
    /// let mut image = DynamicImage::from_decoder(decoder)?;
    /// image.apply_orientation(orientation);
    /// # Ok(())
    /// # }
    /// ```
    ///
    /// Note that for some orientations cannot be efficiently applied in-place.
    /// In that case this function will make a copy of the image internally.
    ///
    /// If this matters to you, please see the documentation on the variants of [Orientation]
    /// to learn which orientations can and cannot be applied without copying.
    pub fn apply_orientation(&mut self, orientation: Orientation) {
        let image = self;
        match orientation {
            Orientation::NoTransforms => (),
            Orientation::Rotate90 => *image = image.rotate90(),
            Orientation::Rotate180 => image.rotate180_in_place(),
            Orientation::Rotate270 => *image = image.rotate270(),
            Orientation::FlipHorizontal => image.fliph_in_place(),
            Orientation::FlipVertical => image.flipv_in_place(),
            Orientation::Rotate90FlipH => {
                let mut new_image = image.rotate90();
                new_image.fliph_in_place();
                *image = new_image;
            }
            Orientation::Rotate270FlipH => {
                let mut new_image = image.rotate270();
                new_image.fliph_in_place();
                *image = new_image;
            }
        }
    }

    /// Copy pixel data from one buffer to another.
    ///
    /// On success, this dynamic image contains color data equivalent to the sources color data.
    /// Neither the color space nor the sample type of `self` is changed, the data representation
    /// is transformed and copied into the current buffer.
    ///
    /// Returns `Ok` if:
    /// - Both images to have the same dimensions, otherwise returns a [`ImageError::Parameter`].
    /// - The primaries and transfer functions of both image's color spaces must be supported,
    ///   otherwise returns a [`ImageError::Unsupported`].
    ///
    /// See also [`Self::apply_color_space`] and [`Self::convert_color_space`] to modify an image
    /// directly.
    ///
    /// ## Accuracy
    ///
    /// All color values are subject to change to their _intended_ values. Please do not rely on
    /// them further than your own colorimetric understanding shows them correct. For instance,
    /// conversion of RGB to their corresponding Luma values needs to be modified in future
    /// versions of this library. Expect colors to be too bright or too dark until further notice.
    pub fn copy_from_color_space(
        &mut self,
        other: &DynamicImage,
        mut options: ConvertColorOptions,
    ) -> ImageResult<()> {
        // Try to no-op this transformation, we may be lucky..
        if self.color_space() == other.color_space() {
            // Nothing to transform, just rescale samples and type cast.
            dynamic_map!(
                self,
                ref mut p,
                *p = dynamic_map!(other, ref o, o.cast_in_color_space())
            );

            return Ok(());
        }

        // Do a transformation from existing buffer to existing buffer, only for color types that
        // are currently supported. Other color types must use the fallback below. If we expand the
        // range of supported color types we must consider how to write this more neatly.
        match (&mut *self, other) {
            // u8 sample types
            (DynamicImage::ImageRgb8(img), DynamicImage::ImageRgb8(other)) => {
                return img.copy_from_color_space(other, options);
            }
            (DynamicImage::ImageRgb8(img), DynamicImage::ImageRgba8(other)) => {
                return img.copy_from_color_space(other, options);
            }
            (DynamicImage::ImageRgba8(img), DynamicImage::ImageRgb8(other)) => {
                return img.copy_from_color_space(other, options);
            }
            (DynamicImage::ImageRgba8(img), DynamicImage::ImageRgba8(other)) => {
                return img.copy_from_color_space(other, options);
            }
            // u16 sample types
            (DynamicImage::ImageRgb16(img), DynamicImage::ImageRgb16(other)) => {
                return img.copy_from_color_space(other, options);
            }
            (DynamicImage::ImageRgb16(img), DynamicImage::ImageRgba16(other)) => {
                return img.copy_from_color_space(other, options);
            }
            (DynamicImage::ImageRgba16(img), DynamicImage::ImageRgb16(other)) => {
                return img.copy_from_color_space(other, options);
            }
            (DynamicImage::ImageRgba16(img), DynamicImage::ImageRgba16(other)) => {
                return img.copy_from_color_space(other, options);
            }
            // 32F sample types.
            (DynamicImage::ImageRgb32F(img), DynamicImage::ImageRgb32F(other)) => {
                return img.copy_from_color_space(other, options);
            }
            (DynamicImage::ImageRgb32F(img), DynamicImage::ImageRgba32F(other)) => {
                return img.copy_from_color_space(other, options);
            }
            (DynamicImage::ImageRgba32F(img), DynamicImage::ImageRgb32F(other)) => {
                return img.copy_from_color_space(other, options);
            }
            (DynamicImage::ImageRgba32F(img), DynamicImage::ImageRgba32F(other)) => {
                return img.copy_from_color_space(other, options);
            }
            _ => {}
        };

        // If we reach here we have a mismatch of sample types. Our conversion supports only input
        // and output of the same sample type. As a simplification we will do the conversion only
        // in `f32` samples. Thus we first convert the source to `f32` samples taking care it does
        // not involve (lossy) color conversion (into with luma -> rgb for instance). Note: we do
        // not have Luma<f32> as a type.
        let cicp = options.as_transform(other.color_space(), self.color_space())?;
        cicp.transform_dynamic(self, other);

        Ok(())
    }

    /// Change the color space, modifying pixel values to refer to the same colors.
    ///
    /// On success, this dynamic image contains color data equivalent to its previous color data.
    /// The sample type of `self` is not changed, the data representation is transformed within the
    /// current buffer.
    ///
    /// Returns `Ok` if:
    /// - The primaries and transfer functions of both image's color spaces must be supported,
    ///   otherwise returns a [`ImageError::Unsupported`].
    /// - The target `Cicp` must have full range and an `Identity` matrix. (This library's
    ///   [`Luma`][`crate::Luma`] refers implicity to a chromaticity derived non-constant luminance
    ///   color).
    ///
    /// See also [`Self::copy_from_color_space`].
    pub fn apply_color_space(
        &mut self,
        cicp: Cicp,
        options: ConvertColorOptions,
    ) -> ImageResult<()> {
        // If the color space is already set, we can just return.
        if self.color_space() == cicp {
            return Ok(());
        }

        // We could conceivably do this in-place faster but to handle the Luma conversion as we
        // want this requires the full machinery as `CicpTransform::transform_dynamic` which is
        // quite the replication. Let's just see if it is fast enough. Feel free to PR something if
        // it is easy enough to review.
        let mut target = self.clone();
        target.set_color_space(cicp)?;
        target.copy_from_color_space(self, options)?;

        *self = target;
        Ok(())
    }

    /// Change the color space and pixel type of this image.
    ///
    /// On success, this dynamic image contains color data equivalent to its previous color data
    /// with another type of pixels.
    ///
    /// Returns `Ok` if:
    /// - The primaries and transfer functions of both image's color spaces must be supported,
    ///   otherwise returns a [`ImageError::Unsupported`].
    /// - The target `Cicp` must have full range and an `Identity` matrix. (This library's
    ///   [`Luma`][`crate::Luma`] refers implicity to a chromaticity derived non-constant luminance
    ///   color).
    ///
    /// See also [`Self::copy_from_color_space`].
    pub fn convert_color_space(
        &mut self,
        cicp: Cicp,
        options: ConvertColorOptions,
        color: color::ColorType,
    ) -> ImageResult<()> {
        if self.color() == color {
            return self.apply_color_space(cicp, options);
        }

        // Forward compatibility: make sure we do not drop any details here.
        let rgb = cicp.try_into_rgb()?;
        let mut target = DynamicImage::new(self.width(), self.height(), color);
        dynamic_map!(target, ref mut p, p.set_rgb_color_space(rgb));
        target.copy_from_color_space(self, options)?;

        *self = target;
        Ok(())
    }

    fn write_with_encoder_impl<'a>(
        &self,
        encoder: Box<dyn ImageEncoderBoxed + 'a>,
    ) -> ImageResult<()> {
        let converted = encoder.make_compatible_img(crate::io::encoder::MethodSealedToImage, self);
        let img = converted.as_ref().unwrap_or(self);

        encoder.write_image(
            img.as_bytes(),
            img.width(),
            img.height(),
            img.color().into(),
        )
    }

    /// Encode this image and write it to `w`.
    ///
    /// Assumes the writer is buffered. In most cases, you should wrap your writer in a `BufWriter`
    /// for best performance.
    ///
    /// ## Color Conversion
    ///
    /// Unlike other encoding methods in this crate, methods on `DynamicImage` try to automatically
    /// convert the image to some color type supported by the encoder. This may result in a loss of
    /// precision or the removal of the alpha channel.
    pub fn write_to<W: Write + Seek>(&self, mut w: W, format: ImageFormat) -> ImageResult<()> {
        let encoder = encoder_for_format(format, &mut w)?;
        self.write_with_encoder_impl(encoder)
    }

    /// Encode this image with the provided encoder.
    ///
    /// ## Color Conversion
    ///
    /// Unlike other encoding methods in this crate, methods on `DynamicImage` try to automatically
    /// convert the image to some color type supported by the encoder. This may result in a loss of
    /// precision or the removal of the alpha channel.
    pub fn write_with_encoder(&self, encoder: impl ImageEncoder) -> ImageResult<()> {
        self.write_with_encoder_impl(Box::new(encoder))
    }

    /// Saves the buffer to a file with the format derived from the file extension.
    ///
    /// ## Color Conversion
    ///
    /// Unlike other encoding methods in this crate, methods on `DynamicImage` try to automatically
    /// convert the image to some color type supported by the encoder. This may result in a loss of
    /// precision or the removal of the alpha channel.
    pub fn save<Q>(&self, path: Q) -> ImageResult<()>
    where
        Q: AsRef<Path>,
    {
        let format = ImageFormat::from_path(path.as_ref())?;
        self.save_with_format(path, format)
    }

    /// Saves the buffer to a file with the specified format.
    ///
    /// ## Color Conversion
    ///
    /// Unlike other encoding methods in this crate, methods on `DynamicImage` try to automatically
    /// convert the image to some color type supported by the encoder. This may result in a loss of
    /// precision or the removal of the alpha channel.
    pub fn save_with_format<Q>(&self, path: Q, format: ImageFormat) -> ImageResult<()>
    where
        Q: AsRef<Path>,
    {
        let file = &mut BufWriter::new(File::create(path)?);
        let encoder = encoder_for_format(format, file)?;
        self.write_with_encoder_impl(encoder)
    }
}

impl From<GrayImage> for DynamicImage {
    fn from(image: GrayImage) -> Self {
        DynamicImage::ImageLuma8(image)
    }
}

impl From<GrayAlphaImage> for DynamicImage {
    fn from(image: GrayAlphaImage) -> Self {
        DynamicImage::ImageLumaA8(image)
    }
}

impl From<RgbImage> for DynamicImage {
    fn from(image: RgbImage) -> Self {
        DynamicImage::ImageRgb8(image)
    }
}

impl From<RgbaImage> for DynamicImage {
    fn from(image: RgbaImage) -> Self {
        DynamicImage::ImageRgba8(image)
    }
}

impl From<Gray16Image> for DynamicImage {
    fn from(image: Gray16Image) -> Self {
        DynamicImage::ImageLuma16(image)
    }
}

impl From<GrayAlpha16Image> for DynamicImage {
    fn from(image: GrayAlpha16Image) -> Self {
        DynamicImage::ImageLumaA16(image)
    }
}

impl From<Rgb16Image> for DynamicImage {
    fn from(image: Rgb16Image) -> Self {
        DynamicImage::ImageRgb16(image)
    }
}

impl From<Rgba16Image> for DynamicImage {
    fn from(image: Rgba16Image) -> Self {
        DynamicImage::ImageRgba16(image)
    }
}

impl From<Rgb32FImage> for DynamicImage {
    fn from(image: Rgb32FImage) -> Self {
        DynamicImage::ImageRgb32F(image)
    }
}

impl From<Rgba32FImage> for DynamicImage {
    fn from(image: Rgba32FImage) -> Self {
        DynamicImage::ImageRgba32F(image)
    }
}

impl From<ImageBuffer<Luma<f32>, Vec<f32>>> for DynamicImage {
    fn from(image: ImageBuffer<Luma<f32>, Vec<f32>>) -> Self {
        DynamicImage::ImageRgb32F(image.convert())
    }
}

impl From<ImageBuffer<LumaA<f32>, Vec<f32>>> for DynamicImage {
    fn from(image: ImageBuffer<LumaA<f32>, Vec<f32>>) -> Self {
        DynamicImage::ImageRgba32F(image.convert())
    }
}

#[allow(deprecated)]
impl GenericImageView for DynamicImage {
    type Pixel = color::Rgba<u8>; // TODO use f32 as default for best precision and unbounded color?

    fn dimensions(&self) -> (u32, u32) {
        dynamic_map!(*self, ref p, p.dimensions())
    }

    fn get_pixel(&self, x: u32, y: u32) -> color::Rgba<u8> {
        dynamic_map!(*self, ref p, p.get_pixel(x, y).to_rgba().into_color())
    }
}

#[allow(deprecated)]
impl GenericImage for DynamicImage {
    fn put_pixel(&mut self, x: u32, y: u32, pixel: color::Rgba<u8>) {
        match *self {
            DynamicImage::ImageLuma8(ref mut p) => p.put_pixel(x, y, pixel.to_luma()),
            DynamicImage::ImageLumaA8(ref mut p) => p.put_pixel(x, y, pixel.to_luma_alpha()),
            DynamicImage::ImageRgb8(ref mut p) => p.put_pixel(x, y, pixel.to_rgb()),
            DynamicImage::ImageRgba8(ref mut p) => p.put_pixel(x, y, pixel),
            DynamicImage::ImageLuma16(ref mut p) => p.put_pixel(x, y, pixel.to_luma().into_color()),
            DynamicImage::ImageLumaA16(ref mut p) => {
                p.put_pixel(x, y, pixel.to_luma_alpha().into_color());
            }
            DynamicImage::ImageRgb16(ref mut p) => p.put_pixel(x, y, pixel.to_rgb().into_color()),
            DynamicImage::ImageRgba16(ref mut p) => p.put_pixel(x, y, pixel.into_color()),
            DynamicImage::ImageRgb32F(ref mut p) => p.put_pixel(x, y, pixel.to_rgb().into_color()),
            DynamicImage::ImageRgba32F(ref mut p) => p.put_pixel(x, y, pixel.into_color()),
        }
    }

    fn blend_pixel(&mut self, x: u32, y: u32, pixel: color::Rgba<u8>) {
        match *self {
            DynamicImage::ImageLuma8(ref mut p) => p.blend_pixel(x, y, pixel.to_luma()),
            DynamicImage::ImageLumaA8(ref mut p) => p.blend_pixel(x, y, pixel.to_luma_alpha()),
            DynamicImage::ImageRgb8(ref mut p) => p.blend_pixel(x, y, pixel.to_rgb()),
            DynamicImage::ImageRgba8(ref mut p) => p.blend_pixel(x, y, pixel),
            DynamicImage::ImageLuma16(ref mut p) => {
                p.blend_pixel(x, y, pixel.to_luma().into_color());
            }
            DynamicImage::ImageLumaA16(ref mut p) => {
                p.blend_pixel(x, y, pixel.to_luma_alpha().into_color());
            }
            DynamicImage::ImageRgb16(ref mut p) => p.blend_pixel(x, y, pixel.to_rgb().into_color()),
            DynamicImage::ImageRgba16(ref mut p) => p.blend_pixel(x, y, pixel.into_color()),
            DynamicImage::ImageRgb32F(ref mut p) => {
                p.blend_pixel(x, y, pixel.to_rgb().into_color());
            }
            DynamicImage::ImageRgba32F(ref mut p) => p.blend_pixel(x, y, pixel.into_color()),
        }
    }

    /// Do not use is function: It is unimplemented!
    fn get_pixel_mut(&mut self, _: u32, _: u32) -> &mut color::Rgba<u8> {
        unimplemented!()
    }
}

impl Default for DynamicImage {
    fn default() -> Self {
        Self::ImageRgba8(Default::default())
    }
}

/// Decodes an image and stores it into a dynamic image
fn decoder_to_image<I: ImageDecoder>(decoder: I) -> ImageResult<DynamicImage> {
    let (w, h) = decoder.dimensions();
    let color_type = decoder.color_type();

    let mut image = match color_type {
        color::ColorType::Rgb8 => {
            let buf = free_functions::decoder_to_vec(decoder)?;
            ImageBuffer::from_raw(w, h, buf).map(DynamicImage::ImageRgb8)
        }

        color::ColorType::Rgba8 => {
            let buf = free_functions::decoder_to_vec(decoder)?;
            ImageBuffer::from_raw(w, h, buf).map(DynamicImage::ImageRgba8)
        }

        color::ColorType::L8 => {
            let buf = free_functions::decoder_to_vec(decoder)?;
            ImageBuffer::from_raw(w, h, buf).map(DynamicImage::ImageLuma8)
        }

        color::ColorType::La8 => {
            let buf = free_functions::decoder_to_vec(decoder)?;
            ImageBuffer::from_raw(w, h, buf).map(DynamicImage::ImageLumaA8)
        }

        color::ColorType::Rgb16 => {
            let buf = free_functions::decoder_to_vec(decoder)?;
            ImageBuffer::from_raw(w, h, buf).map(DynamicImage::ImageRgb16)
        }

        color::ColorType::Rgba16 => {
            let buf = free_functions::decoder_to_vec(decoder)?;
            ImageBuffer::from_raw(w, h, buf).map(DynamicImage::ImageRgba16)
        }

        color::ColorType::Rgb32F => {
            let buf = free_functions::decoder_to_vec(decoder)?;
            ImageBuffer::from_raw(w, h, buf).map(DynamicImage::ImageRgb32F)
        }

        color::ColorType::Rgba32F => {
            let buf = free_functions::decoder_to_vec(decoder)?;
            ImageBuffer::from_raw(w, h, buf).map(DynamicImage::ImageRgba32F)
        }

        color::ColorType::L16 => {
            let buf = free_functions::decoder_to_vec(decoder)?;
            ImageBuffer::from_raw(w, h, buf).map(DynamicImage::ImageLuma16)
        }

        color::ColorType::La16 => {
            let buf = free_functions::decoder_to_vec(decoder)?;
            ImageBuffer::from_raw(w, h, buf).map(DynamicImage::ImageLumaA16)
        }
    }
    .ok_or_else(|| {
        ImageError::Parameter(ParameterError::from_kind(
            ParameterErrorKind::DimensionMismatch,
        ))
    })?;

    // Presume SRGB for now. This is the one we convert into in some decoders and the one that is
    // most widely used in the wild. FIXME: add an API to decoder to indicate the color space as a
    // CICP directly or through interpreting the ICC information.
    image.set_rgb_primaries(Cicp::SRGB.primaries);
    image.set_transfer_function(Cicp::SRGB.transfer);

    Ok(image)
}

/// Open the image located at the path specified.
/// The image's format is determined from the path's file extension.
///
/// Try [`ImageReader`] for more advanced uses, including guessing the format based on the file's
/// content before its path.
pub fn open<P>(path: P) -> ImageResult<DynamicImage>
where
    P: AsRef<Path>,
{
    ImageReader::open(path)?.decode()
}

/// Read a tuple containing the (width, height) of the image located at the specified path.
/// This is faster than fully loading the image and then getting its dimensions.
///
/// Try [`ImageReader`] for more advanced uses, including guessing the format based on the file's
/// content before its path or manually supplying the format.
pub fn image_dimensions<P>(path: P) -> ImageResult<(u32, u32)>
where
    P: AsRef<Path>,
{
    ImageReader::open(path)?.into_dimensions()
}

/// Writes the supplied buffer to a writer in the specified format.
///
/// The buffer is assumed to have the correct format according to the specified color type. This
/// will lead to corrupted writers if the buffer contains malformed data.
///
/// Assumes the writer is buffered. In most cases, you should wrap your writer in a `BufWriter` for
/// best performance.
pub fn write_buffer_with_format<W: Write + Seek>(
    buffered_writer: &mut W,
    buf: &[u8],
    width: u32,
    height: u32,
    color: impl Into<ExtendedColorType>,
    format: ImageFormat,
) -> ImageResult<()> {
    let encoder = encoder_for_format(format, buffered_writer)?;
    encoder.write_image(buf, width, height, color.into())
}

/// Create a new image from a byte slice
///
/// Makes an educated guess about the image format.
/// TGA is not supported by this function.
///
/// Try [`ImageReader`] for more advanced uses.
pub fn load_from_memory(buffer: &[u8]) -> ImageResult<DynamicImage> {
    let format = free_functions::guess_format(buffer)?;
    load_from_memory_with_format(buffer, format)
}

/// Create a new image from a byte slice
///
/// This is just a simple wrapper that constructs an `std::io::Cursor` around the buffer and then
/// calls `load` with that reader.
///
/// Try [`ImageReader`] for more advanced uses.
///
/// [`load`]: fn.load.html
#[inline(always)]
pub fn load_from_memory_with_format(buf: &[u8], format: ImageFormat) -> ImageResult<DynamicImage> {
    // Note: this function (and `load_from_memory`) were supposed to be generic over `AsRef<[u8]>`
    // so that we do not monomorphize copies of all our decoders unless some downsteam crate
    // actually calls one of these functions. See https://github.com/image-rs/image/pull/2470.
    //
    // However the type inference break of this is apparently quite large in the ecosystem so for
    // now they are unfortunately not. See https://github.com/image-rs/image/issues/2585.
    let b = io::Cursor::new(buf);
    free_functions::load(b, format)
}

#[cfg(test)]
mod bench {
    #[bench]
    #[cfg(feature = "benchmarks")]
    fn bench_conversion(b: &mut test::Bencher) {
        let a = super::DynamicImage::ImageRgb8(crate::ImageBuffer::new(1000, 1000));
        b.iter(|| a.to_luma8());
        b.bytes = 1000 * 1000 * 3;
    }
}

#[cfg(test)]
mod test {
    use crate::metadata::{CicpColorPrimaries, CicpTransform};
    use crate::ConvertColorOptions;
    use crate::{color::ColorType, images::dynimage::Gray16Image};
    use crate::{metadata::Cicp, ImageBuffer, Luma, Rgb, Rgba};

    #[test]
    fn test_empty_file() {
        assert!(super::load_from_memory(b"").is_err());
    }

    #[cfg(feature = "jpeg")]
    #[test]
    fn image_dimensions() {
        let im_path = "./tests/images/jpg/progressive/cat.jpg";
        let dims = super::image_dimensions(im_path).unwrap();
        assert_eq!(dims, (320, 240));
    }

    #[cfg(feature = "png")]
    #[test]
    fn open_16bpc_png() {
        let im_path = "./tests/images/png/16bpc/basn6a16.png";
        let image = super::open(im_path).unwrap();
        assert_eq!(image.color(), ColorType::Rgba16);
    }

    fn test_grayscale(mut img: super::DynamicImage, alpha_discarded: bool) {
        use crate::{GenericImage as _, GenericImageView as _};
        img.put_pixel(0, 0, Rgba([255, 0, 0, 100]));
        let expected_alpha = if alpha_discarded { 255 } else { 100 };
        assert_eq!(
            img.grayscale().get_pixel(0, 0),
            Rgba([54, 54, 54, expected_alpha])
        );
    }

    fn test_grayscale_alpha_discarded(img: super::DynamicImage) {
        test_grayscale(img, true);
    }

    fn test_grayscale_alpha_preserved(img: super::DynamicImage) {
        test_grayscale(img, false);
    }

    #[test]
    fn test_grayscale_luma8() {
        test_grayscale_alpha_discarded(super::DynamicImage::new_luma8(1, 1));
        test_grayscale_alpha_discarded(super::DynamicImage::new(1, 1, ColorType::L8));
    }

    #[test]
    fn test_grayscale_luma_a8() {
        test_grayscale_alpha_preserved(super::DynamicImage::new_luma_a8(1, 1));
        test_grayscale_alpha_preserved(super::DynamicImage::new(1, 1, ColorType::La8));
    }

    #[test]
    fn test_grayscale_rgb8() {
        test_grayscale_alpha_discarded(super::DynamicImage::new_rgb8(1, 1));
        test_grayscale_alpha_discarded(super::DynamicImage::new(1, 1, ColorType::Rgb8));
    }

    #[test]
    fn test_grayscale_rgba8() {
        test_grayscale_alpha_preserved(super::DynamicImage::new_rgba8(1, 1));
        test_grayscale_alpha_preserved(super::DynamicImage::new(1, 1, ColorType::Rgba8));
    }

    #[test]
    fn test_grayscale_luma16() {
        test_grayscale_alpha_discarded(super::DynamicImage::new_luma16(1, 1));
        test_grayscale_alpha_discarded(super::DynamicImage::new(1, 1, ColorType::L16));
    }

    #[test]
    fn test_grayscale_luma_a16() {
        test_grayscale_alpha_preserved(super::DynamicImage::new_luma_a16(1, 1));
        test_grayscale_alpha_preserved(super::DynamicImage::new(1, 1, ColorType::La16));
    }

    #[test]
    fn test_grayscale_rgb16() {
        test_grayscale_alpha_discarded(super::DynamicImage::new_rgb16(1, 1));
        test_grayscale_alpha_discarded(super::DynamicImage::new(1, 1, ColorType::Rgb16));
    }

    #[test]
    fn test_grayscale_rgba16() {
        test_grayscale_alpha_preserved(super::DynamicImage::new_rgba16(1, 1));
        test_grayscale_alpha_preserved(super::DynamicImage::new(1, 1, ColorType::Rgba16));
    }

    #[test]
    fn test_grayscale_rgb32f() {
        test_grayscale_alpha_discarded(super::DynamicImage::new_rgb32f(1, 1));
        test_grayscale_alpha_discarded(super::DynamicImage::new(1, 1, ColorType::Rgb32F));
    }

    #[test]
    fn test_grayscale_rgba32f() {
        test_grayscale_alpha_preserved(super::DynamicImage::new_rgba32f(1, 1));
        test_grayscale_alpha_preserved(super::DynamicImage::new(1, 1, ColorType::Rgba32F));
    }

    #[test]
    fn test_dynamic_image_default_implementation() {
        // Test that structs wrapping a DynamicImage are able to auto-derive the Default trait
        // ensures that DynamicImage implements Default (if it didn't, this would cause a compile error).
        #[derive(Default)]
        #[allow(dead_code)]
        struct Foo {
            _image: super::DynamicImage,
        }
    }

    #[test]
    fn test_to_vecu8() {
        let _ = super::DynamicImage::new_luma8(1, 1).into_bytes();
        let _ = super::DynamicImage::new_luma16(1, 1).into_bytes();
    }

    #[test]
    fn issue_1705_can_turn_16bit_image_into_bytes() {
        let pixels = vec![65535u16; 64 * 64];
        let img = ImageBuffer::from_vec(64, 64, pixels).unwrap();

        let img = super::DynamicImage::ImageLuma16(img);
        assert!(img.as_luma16().is_some());

        let bytes: Vec<u8> = img.into_bytes();
        assert_eq!(bytes, vec![0xFF; 64 * 64 * 2]);
    }

    #[test]
    fn test_convert_to() {
        use crate::Luma;
        let image_luma8 = super::DynamicImage::new_luma8(1, 1);
        let image_luma16 = super::DynamicImage::new_luma16(1, 1);
        assert_eq!(image_luma8.to_luma16(), image_luma16.to_luma16());

        // test conversion using typed result
        let conv: Gray16Image = image_luma8.to();
        assert_eq!(image_luma8.to_luma16(), conv);

        // test conversion using turbofish syntax
        let converted = image_luma8.to::<Luma<u16>>();
        assert_eq!(image_luma8.to_luma16(), converted);
    }

    #[test]
    fn color_conversion_srgb_p3() {
        let mut source = super::DynamicImage::ImageRgb8({
            ImageBuffer::from_fn(128, 128, |_, _| Rgb([255, 0, 0]))
        });

        let mut target = super::DynamicImage::ImageRgba8({
            ImageBuffer::from_fn(128, 128, |_, _| Rgba(Default::default()))
        });

        source.set_rgb_primaries(Cicp::SRGB.primaries);
        source.set_transfer_function(Cicp::SRGB.transfer);
        target.set_rgb_primaries(Cicp::DISPLAY_P3.primaries);
        target.set_transfer_function(Cicp::DISPLAY_P3.transfer);

        let result = target.copy_from_color_space(&source, Default::default());

        assert!(result.is_ok(), "{result:?}");
        let target = target.as_rgba8().expect("Sample type unchanged");
        assert_eq!(target[(0, 0)], Rgba([234u8, 51, 35, 255]));
    }

    #[test]
    fn color_conversion_preserves_sample() {
        let mut source = super::DynamicImage::ImageRgb16({
            ImageBuffer::from_fn(128, 128, |_, _| Rgb([u16::MAX, 0, 0]))
        });

        let mut target = super::DynamicImage::ImageRgba8({
            ImageBuffer::from_fn(128, 128, |_, _| Rgba(Default::default()))
        });

        source.set_rgb_primaries(Cicp::SRGB.primaries);
        source.set_transfer_function(Cicp::SRGB.transfer);
        target.set_rgb_primaries(Cicp::DISPLAY_P3.primaries);
        target.set_transfer_function(Cicp::DISPLAY_P3.transfer);

        let result = target.copy_from_color_space(&source, Default::default());

        assert!(result.is_ok(), "{result:?}");
        let target = target.as_rgba8().expect("Sample type unchanged");
        assert_eq!(target[(0, 0)], Rgba([234u8, 51, 35, 255]));
    }

    #[test]
    fn color_conversion_preserves_sample_in_fastpath() {
        let source = super::DynamicImage::ImageRgb16({
            ImageBuffer::from_fn(128, 128, |_, _| Rgb([u16::MAX, 0, 0]))
        });

        let mut target = super::DynamicImage::ImageRgba8({
            ImageBuffer::from_fn(128, 128, |_, _| Rgba(Default::default()))
        });

        // No color space change takes place, but still sample should be converted.
        let result = target.copy_from_color_space(&source, Default::default());

        assert!(result.is_ok(), "{result:?}");
        let target = target.as_rgba8().expect("Sample type unchanged");
        assert_eq!(target[(0, 0)], Rgba([255u8, 0, 0, 255]));
    }

    #[test]
    fn color_conversion_rgb_to_luma() {
        let source = super::DynamicImage::ImageRgb16({
            ImageBuffer::from_fn(128, 128, |_, _| Rgb([0, u16::MAX, 0]))
        });

        let mut target = super::DynamicImage::ImageLuma8({
            ImageBuffer::from_fn(128, 128, |_, _| Luma(Default::default()))
        });

        // No color space change takes place, but still sample should be converted.
        let result = target.copy_from_color_space(&source, Default::default());

        assert!(result.is_ok(), "{result:?}");
        // FIXME: but the result value is .. not ideal.
        target.as_luma8().expect("Sample type unchanged");
    }

    #[test]
    fn copy_color_space_coverage() {
        const TYPES: [ColorType; 10] = [
            ColorType::L8,
            ColorType::La8,
            ColorType::Rgb8,
            ColorType::Rgba8,
            ColorType::L16,
            ColorType::La16,
            ColorType::Rgb16,
            ColorType::Rgba16,
            ColorType::Rgb32F,
            ColorType::Rgba32F,
        ];

        let transform =
            CicpTransform::new(Cicp::SRGB, Cicp::DISPLAY_P3).expect("Failed to create transform");

        for from in TYPES {
            for to in TYPES {
                let mut source = super::DynamicImage::new(16, 16, from);
                let mut target = super::DynamicImage::new(16, 16, to);

                source.set_rgb_primaries(Cicp::SRGB.primaries);
                source.set_transfer_function(Cicp::SRGB.transfer);

                target.set_rgb_primaries(Cicp::DISPLAY_P3.primaries);
                target.set_transfer_function(Cicp::DISPLAY_P3.transfer);

                target
                    .copy_from_color_space(
                        &source,
                        ConvertColorOptions {
                            transform: Some(transform.clone()),
                            ..Default::default()
                        },
                    )
                    .expect("Failed to convert color space");
            }
        }
    }

    #[test]
    fn apply_color_space() {
        let mut buffer = super::DynamicImage::ImageRgb8({
            ImageBuffer::from_fn(128, 128, |_, _| Rgb([u8::MAX, 0, 0]))
        });

        buffer.set_rgb_primaries(Cicp::SRGB.primaries);
        buffer.set_transfer_function(Cicp::SRGB.transfer);

        buffer
            .apply_color_space(Cicp::DISPLAY_P3, Default::default())
            .unwrap();

        let target = buffer.as_rgb8().expect("Sample type unchanged");
        assert_eq!(target[(0, 0)], Rgb([234u8, 51, 35]));
    }

    #[test]
    fn apply_color_space_coverage() {
        const TYPES: [ColorType; 10] = [
            ColorType::L8,
            ColorType::La8,
            ColorType::Rgb8,
            ColorType::Rgba8,
            ColorType::L16,
            ColorType::La16,
            ColorType::Rgb16,
            ColorType::Rgba16,
            ColorType::Rgb32F,
            ColorType::Rgba32F,
        ];

        let transform =
            CicpTransform::new(Cicp::SRGB, Cicp::DISPLAY_P3).expect("Failed to create transform");

        for buffer in TYPES {
            let mut buffer = super::DynamicImage::new(16, 16, buffer);

            buffer.set_rgb_primaries(Cicp::SRGB.primaries);
            buffer.set_transfer_function(Cicp::SRGB.transfer);

            buffer
                .apply_color_space(
                    Cicp::DISPLAY_P3,
                    ConvertColorOptions {
                        transform: Some(transform.clone()),
                        ..Default::default()
                    },
                )
                .expect("Failed to convert color space");
        }
    }

    #[test]
    fn convert_color_space() {
        let mut buffer = super::DynamicImage::ImageRgb16({
            ImageBuffer::from_fn(128, 128, |_, _| Rgb([u16::MAX, 0, 0]))
        });

        buffer.set_rgb_primaries(Cicp::SRGB.primaries);
        buffer.set_transfer_function(Cicp::SRGB.transfer);

        buffer
            .convert_color_space(Cicp::DISPLAY_P3, Default::default(), ColorType::Rgb8)
            .unwrap();

        let target = buffer.as_rgb8().expect("Sample type now rgb8");
        assert_eq!(target[(0, 0)], Rgb([234u8, 51, 35]));
    }

    #[test]
    fn into_luma_is_color_space_aware() {
        let mut buffer = super::DynamicImage::ImageRgb16({
            ImageBuffer::from_fn(128, 128, |_, _| Rgb([u16::MAX, 0, 0]))
        });

        buffer.set_rgb_primaries(Cicp::DISPLAY_P3.primaries);
        buffer.set_transfer_function(Cicp::DISPLAY_P3.transfer);

        let luma8 = buffer.clone().into_luma8();
        assert_eq!(luma8[(0, 0)], Luma([58u8]));
        assert_eq!(luma8.color_space(), Cicp::DISPLAY_P3);

        buffer.set_rgb_primaries(Cicp::SRGB.primaries);

        let luma8 = buffer.clone().into_luma8();
        assert_eq!(luma8[(0, 0)], Luma([54u8]));
        assert_ne!(luma8.color_space(), Cicp::DISPLAY_P3);
    }

    #[test]
    fn from_luma_is_color_space_aware() {
        let mut buffer = super::DynamicImage::ImageLuma16({
            ImageBuffer::from_fn(128, 128, |_, _| Luma([u16::MAX]))
        });

        buffer.set_rgb_primaries(Cicp::DISPLAY_P3.primaries);
        buffer.set_transfer_function(Cicp::DISPLAY_P3.transfer);

        let rgb8 = buffer.clone().into_rgb8();
        assert_eq!(rgb8[(0, 0)], Rgb([u8::MAX; 3]));
        assert_eq!(rgb8.color_space(), Cicp::DISPLAY_P3);

        buffer.set_rgb_primaries(Cicp::SRGB.primaries);

        let rgb8 = buffer.clone().into_rgb8();
        assert_eq!(rgb8[(0, 0)], Rgb([u8::MAX; 3]));
        assert_ne!(rgb8.color_space(), Cicp::DISPLAY_P3);
    }

    #[test]
    fn from_luma_for_all_chromaticities() {
        const CHROMA: &[CicpColorPrimaries] = &[
            (CicpColorPrimaries::SRgb),
            (CicpColorPrimaries::RgbM),
            (CicpColorPrimaries::RgbB),
            (CicpColorPrimaries::Bt601),
            (CicpColorPrimaries::Rgb240m),
            (CicpColorPrimaries::GenericFilm),
            (CicpColorPrimaries::Rgb2020),
            // Note: here red=X and blue=Z and both are free of luminance
            (CicpColorPrimaries::Xyz),
            (CicpColorPrimaries::SmpteRp431),
            (CicpColorPrimaries::SmpteRp432),
            (CicpColorPrimaries::Industry22),
            // Falls back to sRGB
            (CicpColorPrimaries::Unspecified),
        ];

        let mut buffer = super::DynamicImage::ImageLuma16({
            ImageBuffer::from_fn(128, 128, |_, _| Luma([u16::MAX]))
        });

        for &chroma in CHROMA {
            buffer.set_rgb_primaries(chroma);
            let rgb = buffer.to_rgb8();
            assert_eq!(
                rgb[(0, 0)],
                Rgb([u8::MAX; 3]),
                "Failed for chroma: {chroma:?}"
            );
        }
    }

    #[test]
    fn from_rgb_for_all_chromaticities() {
        // The colors following the coefficients must result in a luma that is the square-root
        // length of the coefficient vector, which is unique enough for a test.
        const CHROMA: &[(CicpColorPrimaries, [u8; 3], u8)] = &[
            (CicpColorPrimaries::SRgb, [54, 182, 18], 143),
            (CicpColorPrimaries::RgbM, [76, 150, 29], 114),
            (CicpColorPrimaries::RgbB, [57, 180, 18], 141),
            (CicpColorPrimaries::Bt601, [54, 179, 22], 139),
            (CicpColorPrimaries::Rgb240m, [54, 179, 22], 139),
            (CicpColorPrimaries::GenericFilm, [65, 173, 17], 135),
            (CicpColorPrimaries::Rgb2020, [67, 173, 15], 136),
            // Note: here red=X and blue=Z and both are free of luminance
            (CicpColorPrimaries::Xyz, [0, 255, 0], 255),
            (CicpColorPrimaries::SmpteRp431, [53, 184, 18], 145),
            (CicpColorPrimaries::SmpteRp432, [58, 176, 20], 137),
            (CicpColorPrimaries::Industry22, [59, 171, 24], 131),
            // Falls back to sRGB
            (CicpColorPrimaries::Unspecified, [54, 182, 18], 143),
        ];

        let mut buffer = super::DynamicImage::ImageRgb8({
            ImageBuffer::from_fn(128, 128, |_, _| Rgb([u8::MAX; 3]))
        });

        for &(chroma, rgb, luma) in CHROMA {
            buffer.set_rgb_primaries(chroma);

            for px in buffer.as_mut_rgb8().unwrap().pixels_mut() {
                px.0 = rgb;
            }

            let buf = buffer.to_luma8();
            assert_eq!(buf[(0, 0)], Luma([luma]), "Failed for chroma: {chroma:?}");
        }
    }

    #[test]
    fn convert_color_space_coverage() {
        const TYPES: [ColorType; 10] = [
            ColorType::L8,
            ColorType::La8,
            ColorType::Rgb8,
            ColorType::Rgba8,
            ColorType::L16,
            ColorType::La16,
            ColorType::Rgb16,
            ColorType::Rgba16,
            ColorType::Rgb32F,
            ColorType::Rgba32F,
        ];

        let transform =
            CicpTransform::new(Cicp::SRGB, Cicp::DISPLAY_P3).expect("Failed to create transform");

        for from in TYPES {
            for to in TYPES {
                let mut buffer = super::DynamicImage::new(16, 16, from);

                buffer.set_rgb_primaries(Cicp::SRGB.primaries);
                buffer.set_transfer_function(Cicp::SRGB.transfer);

                let options = ConvertColorOptions {
                    transform: Some(transform.clone()),
                    ..Default::default()
                };

                buffer
                    .convert_color_space(Cicp::DISPLAY_P3, options, to)
                    .expect("Failed to convert color space");
            }
        }
    }

    /// Check that operations that are not cicp-aware behave as such. We introduce new methods (not
    /// based directly on the public imageops interface) at a later point.
    #[cfg(feature = "png")]
    #[test]
    fn color_space_independent_imageops() {
        let im_path = "./tests/images/png/16bpc/basn6a16.png";

        let mut image = super::open(im_path).unwrap();
        let mut clone = image.clone();

        image.set_color_space(Cicp::SRGB).unwrap();
        clone.set_color_space(Cicp::DISPLAY_P3).unwrap();

        const IMAGEOPS: &[&dyn Fn(&super::DynamicImage) -> super::DynamicImage] = &[
<<<<<<< HEAD
            &|img| img.resize_to_fit(32, 32, crate::imageops::FilterType::Lanczos3),
            &|img| img.resize_exact(32, 32, crate::imageops::FilterType::Lanczos3),
=======
            &|img| {
                let mut img = img.clone();
                img.resize(32, 32, crate::imageops::FilterType::Lanczos3);
                img
            },
            &|img| {
                let mut img = img.clone();
                img.resize_exact(32, 32, crate::imageops::FilterType::Lanczos3);
                img
            },
>>>>>>> ee7c5d97
            &|img| img.thumbnail(8, 8),
            &|img| img.thumbnail_exact(8, 8),
            &|img| {
                let mut img = img.clone();
                img.resize_to_fill(32, 32, crate::imageops::FilterType::Lanczos3);
                img
            },
            &|img| img.blur(1.0),
            &|img| {
                img.blur_advanced(
                    crate::imageops::GaussianBlurParameters::new_anisotropic_kernel_size(1.0, 2.0),
                )
            },
            &|img| img.fast_blur(1.0),
            &|img| img.unsharpen(1.0, 3),
            &|img| img.filter3x3(&[0.0, -1.0, 0.0, -1.0, 5.0, -1.0, 0.0, -1.0, 0.0]),
            &|img| img.adjust_contrast(0.5),
            &|img| img.brighten(10),
            &|img| img.huerotate(180),
        ];

        for (idx, &op) in IMAGEOPS.iter().enumerate() {
            let result_a = op(&image);
            let result_b = op(&clone);
            assert_eq!(result_a.color_space(), image.color_space(), "{idx}");
            assert_eq!(result_b.color_space(), clone.color_space(), "{idx}");

            assert_ne!(result_a, result_b, "{idx}");
            assert_eq!(result_a.as_bytes(), result_b.as_bytes(), "{idx}");
        }
    }
}<|MERGE_RESOLUTION|>--- conflicted
+++ resolved
@@ -864,17 +864,16 @@
         dynamic_map!(*self, ref mut p, imageops::invert(p));
     }
 
-<<<<<<< HEAD
-    /// Resize the image keeping its aspect ratio.
-    ///
-    /// *NOTE:* The behavior of [`imageops::resize`] actually matches
-    /// [`resize_exact`](DynamicImage::resize_exact) rather than this method.
-    /// Use one of those if you want the returned image to have precisely the
-    /// requested dimensions.
-    #[deprecated = "This method is equivelent to `resize_to_fit`. Use that instead."]
-    pub fn resize(&self, nwidth: u32, nheight: u32, filter: imageops::FilterType) -> DynamicImage {
-        self.resize_to_fit(nwidth, nheight, filter)
-=======
+    /// Resize this image using the specified filter algorithm.
+    /// Does not preserve aspect ratio.
+    /// `nwidth` and `nheight` are the new image's dimensions
+    ///
+    /// This method operates on pixel channel values directly without taking into account color
+    /// space data.
+    pub fn resize_exact(&mut self, nwidth: u32, nheight: u32, filter: imageops::FilterType) {
+        imageops::resize::resize_impl(self, nwidth, nheight, filter).unwrap()
+    }
+
     /// Resize this image using the specified filter algorithm.
     /// The image's aspect ratio is preserved.
     /// The image is scaled to the maximum possible size that fits
@@ -882,7 +881,7 @@
     ///
     /// This method operates on pixel channel values directly without taking into account color
     /// space data.
-    pub fn resize(&mut self, nwidth: u32, nheight: u32, filter: imageops::FilterType) {
+    pub fn resize_to_fit(&mut self, nwidth: u32, nheight: u32, filter: imageops::FilterType) {
         if (nwidth, nheight) == self.dimensions() {
             return;
         }
@@ -890,42 +889,8 @@
             resize_dimensions(self.width(), self.height(), nwidth, nheight, false);
 
         self.resize_exact(width2, height2, filter)
->>>>>>> ee7c5d97
-    }
-
-    /// Resize this image using the specified filter algorithm.
-    /// Does not preserve aspect ratio.
-    /// `nwidth` and `nheight` are the new image's dimensions
-    ///
-    /// This method operates on pixel channel values directly without taking into account color
-    /// space data.
-    pub fn resize_exact(&mut self, nwidth: u32, nheight: u32, filter: imageops::FilterType) {
-        imageops::resize::resize_impl(self, nwidth, nheight, filter).unwrap()
-    }
-
-    /// Resize this image using the specified filter algorithm.
-    /// Returns a new image. The image's aspect ratio is preserved.
-    /// The image is scaled to the maximum possible size that fits
-    /// within the bounds specified by `nwidth` and `nheight`.
-    ///
-    /// This method operates on pixel channel values directly without taking into account color
-    /// space data.
-    #[must_use]
-    pub fn resize_to_fit(
-        &self,
-        nwidth: u32,
-        nheight: u32,
-        filter: imageops::FilterType,
-    ) -> DynamicImage {
-        if (nwidth, nheight) == self.dimensions() {
-            return self.clone();
-        }
-        let (width2, height2) =
-            resize_dimensions(self.width(), self.height(), nwidth, nheight, false);
-
-        self.resize_exact(width2, height2, filter)
-    }
-
+    }  
+  
     /// Resize this image using the specified filter algorithm.
     /// The image's aspect ratio is preserved.
     /// The image is scaled to the maximum possible size that fits
@@ -2237,13 +2202,9 @@
         clone.set_color_space(Cicp::DISPLAY_P3).unwrap();
 
         const IMAGEOPS: &[&dyn Fn(&super::DynamicImage) -> super::DynamicImage] = &[
-<<<<<<< HEAD
-            &|img| img.resize_to_fit(32, 32, crate::imageops::FilterType::Lanczos3),
-            &|img| img.resize_exact(32, 32, crate::imageops::FilterType::Lanczos3),
-=======
             &|img| {
                 let mut img = img.clone();
-                img.resize(32, 32, crate::imageops::FilterType::Lanczos3);
+                img.resize_to_fit(32, 32, crate::imageops::FilterType::Lanczos3);
                 img
             },
             &|img| {
@@ -2251,7 +2212,6 @@
                 img.resize_exact(32, 32, crate::imageops::FilterType::Lanczos3);
                 img
             },
->>>>>>> ee7c5d97
             &|img| img.thumbnail(8, 8),
             &|img| img.thumbnail_exact(8, 8),
             &|img| {
